--- conflicted
+++ resolved
@@ -249,13 +249,8 @@
         self.trader.strategies['b3'] = bearish_strategy
         self.assertEqual(self.trader.get_trend(), None)
 
-<<<<<<< HEAD
-        for strategy in self.trader.strategies:
-            self.trader.strategies[strategy].trend = Trend.BEARISH
-=======
         for strategy in self.trader.strategies.values():
-            strategy.trend = BEARISH
->>>>>>> 9c580f57
+            strategy.trend = Trend.BEARISH
 
         self.assertEqual(self.trader.get_trend(), Trend.BEARISH)
 
