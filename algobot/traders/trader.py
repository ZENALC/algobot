"""
This will be the main Trader class that all other Traders will inherit from.
"""
from datetime import datetime
from typing import Dict, List, Union

from algobot.enums import LONG, SHORT, STOP, TRAILING, Trend
from algobot.helpers import get_label_string, parse_strategy_name
from algobot.strategies.strategy import Strategy


class Trader:
    def __init__(self, symbol, precision, startingBalance, marginEnabled: bool = True):
        # Initialize initial values.
        self.startingBalance = startingBalance  # Balance we started bot with.
        self.balance = startingBalance  # USDT Balance.
        self.previousNet = startingBalance  # Our previous net will just be the starting balance in the beginning.
        self.coin = 0  # Amount of coin we own.
        self.coinOwed = 0  # Amount of coin we owe.
        self.transactionFeePercentageDecimal = 0.001  # Binance transaction fee percentage.
        self.symbol = symbol.strip()  # Symbol of ticker used for trading.
        self.commissionsPaid = 0  # Total commissions paid this bot run.
        self.precision = precision  # Precision to round data to.
        self.trades = []  # All trades performed.
        self.strategies: Dict[str, Strategy] = {}

        self.startingTime = datetime.utcnow()  # Starting time in UTC.
        self.endingTime = None  # Ending time for previous bot run.
        self.currentPeriod = None  # Current time period the bot is in used for backtesting.
        self.currentPosition = None  # Current position value.
        self.minPeriod = 0  # Minimum amount of periods required for trend retrieval.
        self.previousPosition = None  # Previous position to validate for a new trend.
        self.trend = None  # Current trend information.
        self.marginEnabled = marginEnabled  # Boolean for whether margin trading is enabled or not.

        self.takeProfitPoint = None  # Price at which bot will exit trade to secure profits.
        self.trailingTakeProfitActivated = False  # Boolean that'll turn true if a stop order is activated.
        self.takeProfitType = None  # Type of take profit: trailing or stop.
        self.takeProfitPercentageDecimal = None  # Percentage of profit to exit trade at.

        # Prices information.
        self.currentPrice = None  # Current price of coin.
        self.buyLongPrice = None  # Price we last bought our target coin at in long position.
        self.sellShortPrice = None  # Price we last sold target coin at in short position.
        self.longTrailingPrice = None  # Price coin has to be above for long position.
        self.shortTrailingPrice = None  # Price coin has to be below for short position.

        # Stop loss information.
        self.smartStopLossInitialCounter = 0  # Smart stop loss initial counter.
        self.smartStopLossCounter = 0  # Smart stop loss counter.
        self.smartStopLossEnter = False  # Boolean that'll determine whether current position is from a smart stop loss.
        self.customStopLoss = None  # Custom stop loss to use if we want to exit trade before trailing or stop loss.
        self.previousStopLoss = None  # Previous stop loss for smart stop loss.
        self.stopLoss = None  # Price at which bot will exit trade due to stop loss limits.
        self.stopLossExit = False  # Boolean that'll determine whether last position was exited from a stop loss.
        self.lossPercentageDecimal = None  # Loss percentage in decimal for stop loss.
        self.lossStrategy = None  # Type of loss type we are using: whether it's trailing loss or stop loss.
        self.safetyTimer = None  # Timer to check if there's a true trend towards stop loss.
        self.scheduledSafetyTimer = None  # Next time to check if it's a true stop loss.

    def add_trade(self, message: str, stopLossExit: bool = False, smartEnter: bool = False):
        """
        Adds a trade to list of trades
        :param smartEnter: Boolean that'll determine whether backtester is entering from a smart stop loss or not.
        :param stopLossExit: Boolean that'll determine where this trade occurred from a stop loss.
        :param message: Message used for conducting trade.
        """
        self.stopLossExit = stopLossExit
        self.smartStopLossEnter = smartEnter
        self.trades.append({
            'date': self.currentPeriod['date_utc'],  # pylint: disable=unsubscriptable-object
            'action': message,
            'net': round(self.get_net(), self.precision)
        })

    def reset_trades(self):
        """
        Clears trades list.
        """
        self.trades = []

    def buy_long(self, message: str, smartEnter: bool = False):
        """
        Executes long position.
        :param smartEnter: Boolean that'll determine whether backtester is entering from a smart stop loss or not.
        :param message: Message that specifies why it entered long.
        """
        usd = self.balance
        transactionFee = self.transactionFeePercentageDecimal * usd
        self.commissionsPaid += transactionFee
        self.currentPosition = LONG
        self.coin += (usd - transactionFee) / self.currentPrice
        self.balance -= usd
        self.buyLongPrice = self.longTrailingPrice = self.currentPrice
        self.add_trade(message, smartEnter=smartEnter)

    def sell_long(self, message: str, stopLossExit: bool = False):
        """
        Exits long position.
        :param stopLossExit: Boolean that'll determine whether a position was exited from a stop loss.
        :param message: Message that specifies why it exited long.
        """
        coin = self.coin
        transactionFee = self.currentPrice * coin * self.transactionFeePercentageDecimal
        self.commissionsPaid += transactionFee
        self.currentPosition = None
        self.previousPosition = LONG
        self.coin -= coin
        self.balance += coin * self.currentPrice - transactionFee
        self.buyLongPrice = self.longTrailingPrice = None
        self.add_trade(message, stopLossExit=stopLossExit)

    def sell_short(self, message: str, smartEnter: bool = False):
        """
        Executes short position.
        :param smartEnter: Boolean that'll determine whether backtester is entering from a smart stop loss or not.
        :param message: Message that specifies why it entered short.
        """
        transactionFee = self.balance * self.transactionFeePercentageDecimal
        coin = self.balance / self.currentPrice
        self.commissionsPaid += transactionFee
        self.currentPosition = SHORT
        self.coinOwed += coin
        self.balance += self.currentPrice * coin - transactionFee
        self.sellShortPrice = self.shortTrailingPrice = self.currentPrice
        self.add_trade(message, smartEnter=smartEnter)

    def buy_short(self, message: str, stopLossExit: bool = False):
        """
        Exits short position.
        :param stopLossExit: Boolean that'll determine whether a position was exited from a stop loss.
        :param message: Message that specifies why it exited short.
        """
        transactionFee = self.coinOwed * self.currentPrice * self.transactionFeePercentageDecimal
        coin = self.coinOwed
        self.commissionsPaid += transactionFee
        self.currentPosition = None
        self.previousPosition = SHORT
        self.coinOwed -= coin
        self.balance -= self.currentPrice * coin + transactionFee
        self.sellShortPrice = self.shortTrailingPrice = None
        self.add_trade(message, stopLossExit=stopLossExit)

    def reset_smart_stop_loss(self):
        """
        Resets smart stop loss and sets it equal to initial stop loss counter.
        """
        self.smartStopLossCounter = self.smartStopLossInitialCounter

    def set_smart_stop_loss_counter(self, counter):
        """
        Sets smart stop loss counter to argument provided.
        :param counter: Initial value to set counter at. Bot will reenter its previous position that many times.
        """
        self.smartStopLossCounter = self.smartStopLossInitialCounter = counter

    def set_safety_timer(self, safetyTimer: int):
        """
        Sets safety timer for bot to evaluate whether a stop loss is still apparent after the safety timer.
        :param safetyTimer: Amount of seconds to wait after a stop loss is reached before exiting position.
        """
        if safetyTimer == 0:
            self.safetyTimer = None
        else:
            self.safetyTimer = safetyTimer

    def apply_take_profit_settings(self, takeProfitDict: Dict[str, int]):
        """
        Applies take profit settings based on take profit dictionary provided.
        :param takeProfitDict: Take profit settings dictionary.
        :return: None
        """
        self.takeProfitPercentageDecimal = takeProfitDict["takeProfitPercentage"] / 100
        self.takeProfitType = takeProfitDict["takeProfitType"]

    def apply_loss_settings(self, lossDict: Dict[str, int]):
        """
        Applies loss settings based on loss dictionary provided.
        :param lossDict: Loss settings dictionary.
        :return: None
        """
        self.lossStrategy = lossDict["lossType"]
        self.lossPercentageDecimal = lossDict["lossPercentage"] / 100

        if 'smartStopLossCounter' in lossDict:
            self.set_smart_stop_loss_counter(lossDict['smartStopLossCounter'])

        if 'safetyTimer' in lossDict:
            self.set_safety_timer(lossDict['safetyTimer'])

    def setup_strategies(self, strategies: List[tuple]):
        """
        Sets up strategies from list of strategies provided.
        :param strategies: List of strategies to set up and apply to bot.
        """
        for strategyTuple in strategies:
            strategyClass = strategyTuple[0]
            values = strategyTuple[1]
            name = parse_strategy_name(strategyTuple[2])

            # TODO: Leverage kwargs to initialize strategies.
            self.strategies[name] = strategyClass(parent=self, inputs=values, precision=self.precision)
            self.minPeriod = max(self.strategies[name].get_min_option_period(), self.minPeriod)

    def handle_trailing_prices(self):
        """
        Handles trailing prices based on the current price.
        """
        if self.longTrailingPrice is not None and self.currentPrice > self.longTrailingPrice:
            self.longTrailingPrice = self.currentPrice
        if self.shortTrailingPrice is not None and self.currentPrice < self.shortTrailingPrice:
            self.shortTrailingPrice = self.currentPrice

    def get_stop_loss(self):
        """
        This function will return the stop loss for the current position the bot is in.
        :return: Stop loss value.
        """
        if self.lossStrategy is None or self.currentPrice is None or self.currentPosition is None:
            return None

        self.handle_trailing_prices()
        if self.currentPosition == SHORT:
            if self.smartStopLossEnter and self.previousStopLoss > self.currentPrice:
                self.stopLoss = self.previousStopLoss
            elif self.lossStrategy == TRAILING:
                self.stopLoss = self.shortTrailingPrice * (1 + self.lossPercentageDecimal)
            elif self.lossStrategy == STOP:
                self.stopLoss = self.sellShortPrice * (1 + self.lossPercentageDecimal)
        elif self.currentPosition == LONG:
            if self.smartStopLossEnter and self.previousStopLoss < self.currentPrice:
                self.stopLoss = self.previousStopLoss
            elif self.lossStrategy == TRAILING:
                self.stopLoss = self.longTrailingPrice * (1 - self.lossPercentageDecimal)
            elif self.lossStrategy == STOP:
                self.stopLoss = self.buyLongPrice * (1 - self.lossPercentageDecimal)

        if self.stopLoss is not None:  # This is for the smart stop loss to reenter position.
            self.previousStopLoss = self.stopLoss

        return self.stopLoss

    def get_stop_loss_strategy_string(self) -> str:
        """
        Returns stop loss strategy in string format, instead of integer enum.
        :return: Stop loss strategy in string format.
        """
        if self.lossStrategy == STOP:
            return 'Stop Loss'
        elif self.lossStrategy == TRAILING:
            return 'Trailing Loss'
        elif self.lossStrategy is None:
            return 'None'
        else:
            raise ValueError("Unknown type of loss strategy.")

    def get_net(self) -> float:
        """
        Returns net balance with current price of coin being traded. It factors in the current balance, the amount
        shorted, and the amount owned.
        :return: Net balance.
        """
        return self.coin * self.currentPrice - self.coinOwed * self.currentPrice + self.balance

    def get_strategy_inputs(self, strategy_name: str):
        """
        Returns provided strategy's inputs if it exists.
        """
        if strategy_name not in self.strategies:
            return 'Strategy not found.'
        else:
            return f"{', '.join(map(str, self.strategies[strategy_name].get_params()))}"

    def get_strategies_info_string(self, left: str = '\t', right: str = '\n'):
        """
        Returns a formatted string with strategies information.
        :param left: Character to add before each new line in strategies information.
        :param right: Character to add after each new line in strategies information.
        """
        string = f'Strategies:{right}'
        for strategyName in self.strategies:
            string += f'{left}{get_label_string(strategyName)}: {self.get_strategy_inputs(strategyName)}{right}'

        return string.rstrip()  # Remove new line in the very end.

    @staticmethod
    def get_cumulative_trend(trends: List[int]) -> Union[int, None]:
        """
        Returns cumulative trend based on the trends provided.
        :return: Integer trend in the form of an enum.
        """
        # pylint: disable=too-many-return-statements
        if len(trends) == 0:
            return None
<<<<<<< HEAD

        if all(trend == Trend.BEARISH for trend in trends):
            return Trend.BEARISH
        elif all(trend == Trend.BULLISH for trend in trends):
            return Trend.BULLISH
        elif all(trend in (Trend.BULLISH, Trend.ENTER_LONG) for trend in trends):
            return Trend.ENTER_LONG
        elif all(trend in (Trend.BEARISH, Trend.EXIT_LONG) for trend in trends):
            return Trend.EXIT_LONG
        elif all(trend in (Trend.BULLISH, Trend.EXIT_SHORT) for trend in trends):
            return Trend.EXIT_SHORT
        elif all(trend in (Trend.BEARISH, Trend.ENTER_SHORT) for trend in trends):
            return Trend.ENTER_SHORT
        else:
            return None
=======
        if all(trend == BEARISH for trend in trends):
            return BEARISH
        if all(trend == BULLISH for trend in trends):
            return BULLISH
        if all(trend in (BULLISH, ENTER_LONG) for trend in trends):
            return ENTER_LONG
        if all(trend in (BEARISH, EXIT_LONG) for trend in trends):
            return EXIT_LONG
        if all(trend in (BULLISH, EXIT_SHORT) for trend in trends):
            return EXIT_SHORT
        if all(trend in (BEARISH, ENTER_SHORT) for trend in trends):
            return ENTER_SHORT
        return None
>>>>>>> 9c580f57

    @staticmethod
    def get_profit_percentage(initialNet: float, finalNet: float) -> float:
        """
        Calculates net percentage from initial and final values and returns it.
        :param initialNet: Initial net value.
        :param finalNet: Final net value.
        :return: Profit percentage.
        """
        if finalNet >= initialNet:
            return finalNet / initialNet * 100 - 100
        else:
            return -1 * (100 - finalNet / initialNet * 100)

    @staticmethod
    def get_trailing_or_stop_type_string(stopType: Union[int, None]) -> str:
        """
        Returns stop type in string format instead of integer enum.
        :return: Stop type in string format.
        """
        if stopType == STOP:
            return 'Stop'
        elif stopType == TRAILING:
            return 'Trailing'
        elif stopType is None:
            return 'None'
        else:
            raise ValueError("Unknown type of exit position type.")

    @staticmethod
    def get_enum_from_str(string):
        if string.lower() == "trailing":
            return TRAILING
        elif string.lower() == 'stop':
            return STOP

    @staticmethod
    def get_trend_string(trend) -> str:
        """
        Returns current market trend in a string format.
        :param trend: Current trend enum.
        :return: Current trend in a string format.
        """
<<<<<<< HEAD
        if trend == Trend.BULLISH:
=======
        # pylint: disable=too-many-return-statements
        if trend == BULLISH:
>>>>>>> 9c580f57
            return "Bullish"
        elif trend == Trend.BEARISH:
            return 'Bearish'
        elif trend is None:
            return 'None'
        elif trend == Trend.ENTER_LONG:
            return "Enter Long"
        elif trend == Trend.EXIT_LONG:
            return "Exit Long"
        elif trend == Trend.ENTER_SHORT:
            return "Enter Short"
        elif trend == Trend.EXIT_SHORT:
            return "Exit Short"
        else:
            raise ValueError('Unknown type of trend.')

    @staticmethod
    def get_profit_or_loss_string(profit: float) -> str:
        """
        Helper function that returns where profit specified is profit or loss. Profit is positive; loss if negative.
        :param profit: Amount to be checked for negativity or positivity.
        :return: String value of whether profit ir positive or negative.
        """
        return "Profit" if profit >= 0 else "Loss"

    def get_position_string(self) -> str:
        """
        Returns position in string format, instead of integer enum.
        :return: Position in string format.
        """
        if self.currentPosition == LONG:
            return 'Long'
        elif self.currentPosition == SHORT:
            return 'Short'
        elif self.currentPosition is None:
            return 'None'
        else:
            raise ValueError("Invalid type of current position.")

    def get_position(self) -> int:
        """
        Returns current position.
        :return: Current position integer bot is in.
        """
        return self.currentPosition

    def get_safe_rounded_percentage(self, decimalValue: float) -> str:
        """
        Converts decimal value provided to a percentage.
        :param decimalValue: Percentage in decimal format.
        :return: Rounded percentage value in a string format.
        """
        return self.get_safe_rounded_string(decimalValue, direction='right', multiplier=100, symbol='%')

    def get_safe_rounded_string(self, value: float, roundDigits: int = None, symbol: str = '$', direction: str = 'left',
                                multiplier: float = 1) -> str:
        """
        Helper function that will, if exists, return value rounded with symbol provided.
        :param multiplier: Optional value to multiply final value with before return.
        :param direction: Direction to add the safe rounded string: left or right.
        :param roundDigits: Number of digits to round value.
        :param symbol: Symbol to insert to beginning of return string.
        :param value: Value that will be safety checked.
        :return: Rounded value (if not none) in string format.
        """
        if roundDigits is None:
            roundDigits = self.precision

        if value is None:
            return "None"
        else:
            if direction == 'left':
                return f'{symbol}{round(value * multiplier, roundDigits)}'
            else:
                return f'{round(value * multiplier, roundDigits)}{symbol}'

    def get_take_profit(self) -> Union[float, None]:
        """
        Returns price at which position will be exited to secure profits.
        :return: Price at which to exit position.
        """
        if self.takeProfitType is None:
            return None

        if self.currentPosition == SHORT:
            if self.takeProfitType == STOP:
                self.takeProfitPoint = self.sellShortPrice * (1 - self.takeProfitPercentageDecimal)
            else:
                raise ValueError("Invalid type of take profit type provided.")
        elif self.currentPosition == LONG:
            if self.takeProfitType == STOP:
                self.takeProfitPoint = self.buyLongPrice * (1 + self.takeProfitPercentageDecimal)
            else:
                raise ValueError("Invalid type of take profit type provided.")
        else:
            self.takeProfitPoint = None

        return self.takeProfitPoint

    def get_trend(self) -> Union[int, None]:
        """
        Returns trend based on the strategies provided.
        :return: Integer in the form of an enum.
        """
        trends = [strategy.trend for strategy in self.strategies.values()]
        return self.get_cumulative_trend(trends)<|MERGE_RESOLUTION|>--- conflicted
+++ resolved
@@ -292,37 +292,19 @@
         # pylint: disable=too-many-return-statements
         if len(trends) == 0:
             return None
-<<<<<<< HEAD
-
         if all(trend == Trend.BEARISH for trend in trends):
             return Trend.BEARISH
-        elif all(trend == Trend.BULLISH for trend in trends):
+        if all(trend == Trend.BULLISH for trend in trends):
             return Trend.BULLISH
-        elif all(trend in (Trend.BULLISH, Trend.ENTER_LONG) for trend in trends):
+        if all(trend in (Trend.BULLISH, Trend.ENTER_LONG) for trend in trends):
             return Trend.ENTER_LONG
-        elif all(trend in (Trend.BEARISH, Trend.EXIT_LONG) for trend in trends):
+        if all(trend in (Trend.BEARISH, Trend.EXIT_LONG) for trend in trends):
             return Trend.EXIT_LONG
-        elif all(trend in (Trend.BULLISH, Trend.EXIT_SHORT) for trend in trends):
+        if all(trend in (Trend.BULLISH, Trend.EXIT_SHORT) for trend in trends):
             return Trend.EXIT_SHORT
-        elif all(trend in (Trend.BEARISH, Trend.ENTER_SHORT) for trend in trends):
+        if all(trend in (Trend.BEARISH, Trend.ENTER_SHORT) for trend in trends):
             return Trend.ENTER_SHORT
-        else:
-            return None
-=======
-        if all(trend == BEARISH for trend in trends):
-            return BEARISH
-        if all(trend == BULLISH for trend in trends):
-            return BULLISH
-        if all(trend in (BULLISH, ENTER_LONG) for trend in trends):
-            return ENTER_LONG
-        if all(trend in (BEARISH, EXIT_LONG) for trend in trends):
-            return EXIT_LONG
-        if all(trend in (BULLISH, EXIT_SHORT) for trend in trends):
-            return EXIT_SHORT
-        if all(trend in (BEARISH, ENTER_SHORT) for trend in trends):
-            return ENTER_SHORT
         return None
->>>>>>> 9c580f57
 
     @staticmethod
     def get_profit_percentage(initialNet: float, finalNet: float) -> float:
@@ -366,12 +348,8 @@
         :param trend: Current trend enum.
         :return: Current trend in a string format.
         """
-<<<<<<< HEAD
+        # pylint: disable=too-many-return-statements
         if trend == Trend.BULLISH:
-=======
-        # pylint: disable=too-many-return-statements
-        if trend == BULLISH:
->>>>>>> 9c580f57
             return "Bullish"
         elif trend == Trend.BEARISH:
             return 'Bearish'
