import os
from logging import Logger

from PyQt5 import uic
from PyQt5.QtCore import QThreadPool
from PyQt5.QtWidgets import (QCheckBox, QComboBox, QDialog, QDoubleSpinBox,
                             QLabel, QLayout, QMainWindow, QSpinBox,
                             QTabWidget)

<<<<<<< HEAD
import algobot.helpers as helpers
from algobot.enums import BACKTEST, LIVE, OPTIMIZER, SIMULATION, OrderType
=======
from algobot.enums import BACKTEST, LIVE, OPTIMIZER, SIMULATION, STOP, TRAILING
>>>>>>> 9c580f57
from algobot.graph_helpers import create_infinite_line
from algobot.helpers import ROOT_DIR
from algobot.interface.config_utils.credential_utils import load_credentials
from algobot.interface.config_utils.slot_utils import load_slots
from algobot.interface.config_utils.strategy_utils import (
    add_strategy_inputs, delete_strategy_inputs, get_strategies_dictionary,
    get_strategy_values, strategy_enabled)
from algobot.interface.configuration_helpers import (
    add_start_end_step_to_layout, get_default_widget, set_value)
# noinspection PyUnresolvedReferences
from algobot.interface.utils import get_elements_from_combobox
from algobot.strategies import *  # noqa: F403, F401 pylint: disable=wildcard-import,unused-wildcard-import
from algobot.strategies.strategy import Strategy

configurationUi = os.path.join(ROOT_DIR, 'UI', 'configuration.ui')


class Configuration(QDialog):
    def __init__(self, parent: QMainWindow, logger: Logger = None):
        super(Configuration, self).__init__(parent)  # Initializing object
        uic.loadUi(configurationUi, self)  # Loading the main UI
        self.parent = parent
        self.threadPool = QThreadPool()
        self.logger = logger

        self.optimizer_backtest_dict = {
            BACKTEST: {
                'startDate': self.backtestStartDate,
                'endDate': self.backtestEndDate,
                'tickers': self.backtestTickerLineEdit,
                'intervals': self.backtestIntervalComboBox,
                'data': None,
                'dataIntervalComboBox': self.backtestIntervalComboBox,
                'dataInterval': None,
                'dataType': None,
                'infoLabel': self.backtestInfoLabel,
                'dataLabel': self.backtestDataLabel,
                'downloadThread': None,
                'downloadLabel': self.backtestDownloadLabel,
                'downloadButton': self.backtestDownloadDataButton,
                'stopDownloadButton': self.backtestStopDownloadButton,
                'importButton': self.backtestImportDataButton,
                'downloadProgress': self.backtestDownloadProgressBar
            },
            OPTIMIZER: {
                'startDate': self.optimizerStartDate,
                'endDate': self.optimizerEndDate,
                'tickers': self.optimizerTickerLineEdit,
                'intervals': self.optimizerIntervalComboBox,
                'data': None,
                'dataIntervalComboBox': self.optimizerIntervalComboBox,
                'dataInterval': None,
                'dataType': None,
                'infoLabel': self.optimizerInfoLabel,
                'dataLabel': self.optimizerDataLabel,
                'downloadThread': None,
                'downloadLabel': self.optimizerDownloadLabel,
                'downloadButton': self.optimizerDownloadDataButton,
                'stopDownloadButton': self.optimizerStopDownloadButton,
                'importButton': self.optimizerImportDataButton,
                'downloadProgress': self.optimizerDownloadProgressBar
            }
        }

        self.lossTypes = ("Trailing", "Stop")
        self.takeOrderTypes = ('Stop',)
        self.lossOptimizerTypes = ('lossPercentage', 'stopLossCounter')
        self.takeProfitOptimizerTypes = ('takeProfitPercentage',)

        # Telegram
        self.tokenPass = False
        self.chatPass = False

        # Folders and files
        self.credentialsFolder = "Credentials"
        self.configFolder = 'Configuration'
        self.stateFilePath = os.path.join(ROOT_DIR, 'state.json')

        self.categoryTabs = [
            self.mainConfigurationTabWidget,
            self.simulationConfigurationTabWidget,
            self.backtestConfigurationTabWidget,
            self.optimizerConfigurationTabWidget
        ]

        self.strategies = get_strategies_dictionary(Strategy.__subclasses__())
        self.strategyDict = {}  # We will store all the strategy slot information in this dictionary.
        self.lossDict = {}  # We will store stop loss settings here.
        self.takeProfitDict = {}  # We will store take profit settings here.

        load_slots(self)  # Loads stop loss, take profit, and strategies slots.
        load_credentials(self)  # Load credentials if they exist.

    def enable_disable_hover_line(self):
        """
        Enables or disables the hover line based on whether its checkmark is ticked or not.
        """
        enable = self.enableHoverLine.isChecked()
        if enable:
            for graphDict in self.parent.graphs:
                if len(graphDict['plots']) > 0:
                    create_infinite_line(gui=self.parent, graphDict=graphDict)
        else:
            for graphDict in self.parent.graphs:
                hoverLine = graphDict.get('line')
                self.parent.reset_backtest_cursor()
                if hoverLine:
                    graphDict['graph'].removeItem(hoverLine)
                    graphDict['line'] = None

    def update_graph_speed(self):
        """
        Updates graph speed on main Algobot interface.
        """
        graphSpeed = self.graphPlotSpeedSpinBox.value()
        self.parent.graphUpdateSeconds = graphSpeed
        self.parent.add_to_live_activity_monitor(f"Updated graph plot speed to every {graphSpeed} second(s).")

    def get_caller_based_on_tab(self, tab: QTabWidget) -> int:
        """
        This will return a caller based on the tab provided.
        :param tab: Tab for which the caller will be returned.
        :return: Caller for which this tab corresponds to.
        """
        if tab == self.categoryTabs[2]:
            return BACKTEST
        elif tab == self.categoryTabs[1]:
            return SIMULATION
        elif tab == self.categoryTabs[0]:
            return LIVE
        elif tab == self.categoryTabs[3]:
            return OPTIMIZER
        else:
            raise ValueError("Invalid tab provided. No known called associated with this tab.")

    def get_category_tab(self, caller: int) -> QTabWidget:
        """
        This will return the category tab (main, simulation, or live) based on the caller provided.
        :param caller: Caller argument to return the appropriate category tab.
        :return: Category tab widget object.
        """
        if caller == BACKTEST:
            return self.categoryTabs[2]
        elif caller == SIMULATION:
            return self.categoryTabs[1]
        elif caller == LIVE:
            return self.categoryTabs[0]
        elif caller == OPTIMIZER:
            return self.categoryTabs[3]
        else:
            raise ValueError("Invalid type of caller provided.")

    @staticmethod
    def helper_get_optimizer(optimizer_tab, dictionary: dict, key: str, optimizerTypes: tuple, settings: dict):
        """
        Helper function to get optimizer settings and modify the settings dictionary based on the dictionary provided.
        :param optimizer_tab: Optimizer tab.
        :param dictionary: Specific dictionary that is either the loss dictionary or the take profit dictionary.
        :param key: Key to populate in the settings dictionary.
        :param optimizerTypes: Optimizer types.
        :param settings: Dictionary to modify.
        """
        if dictionary[optimizer_tab, 'groupBox'].isChecked():
            settings[key] = []
            for string, checkBox in dictionary['optimizerTypes']:
                if checkBox.isChecked():
                    settings[key].append(string)

            if len(settings[key]) > 0:
                for opt in optimizerTypes:
                    start, end, step = (dictionary[opt, 'start'].value(), dictionary[opt, 'end'].value(),
                                        dictionary[opt, 'step'].value())
                    settings[opt] = (start, end, step)
            else:
                del settings[key]

    def get_strategy_intervals_for_optimizer(self, settings: dict):
        combobox = self.optimizerStrategyIntervalEndCombobox
        intervals = get_elements_from_combobox(combobox)
        end_index = intervals.index(combobox.currentText())

        settings['strategyIntervals'] = intervals[:end_index + 1]

    def get_optimizer_settings(self) -> dict:
        """
        Returns optimizer configuration in a dictionary.
        """
        tab = self.get_category_tab(OPTIMIZER)
        settings = {}

        self.helper_get_optimizer(tab, self.lossDict, 'lossType', self.lossOptimizerTypes, settings)
        self.helper_get_optimizer(tab, self.takeProfitDict, 'takeOrderType', self.takeProfitOptimizerTypes, settings)
        self.get_strategy_intervals_for_optimizer(settings)

        settings['strategies'] = {}
        # TODO: Refactor so it's not as nested and remove pylint disable below.
        # pylint: disable=too-many-nested-blocks
        for strategy in self.strategies.values():
            temp = strategy()
            strategyName = temp.name
            parameters = temp.get_param_types()
            if self.strategyDict[tab, strategyName].isChecked():
                current = {}
                for index, parameter in enumerate(parameters, start=1):
                    if isinstance(parameter, tuple) and parameter[1] in (int, float) or \
                            not isinstance(parameter, tuple):
                        if not isinstance(parameter, tuple):
                            key = strategyName.lower() + str(index)
                        else:
                            key = parameter[0]
                        current[key] = (
                            self.strategyDict[strategyName, index, 'start'].value(),
                            self.strategyDict[strategyName, index, 'end'].value(),
                            self.strategyDict[strategyName, index, 'step'].value(),
                        )
                    else:
                        current[parameter[0]] = []
                        for option in parameter[2]:
                            if self.strategyDict[strategyName, option].isChecked():
                                current[parameter[0]].append(option)
                settings['strategies'][strategyName] = current
        return settings

    def create_loss_inputs(self, tab: QTabWidget, innerLayout: QLayout, isOptimizer: bool = False):
        """
        Creates inputs for loss settings in GUI.
        :param tab: Tab to create inputs for - simulation, live, or backtest.
        :param innerLayout: Inner layout to place input widgets on.
        :param isOptimizer: Boolean for whether optimizer method called this function.
        """
        if isOptimizer:
            self.lossDict['optimizerTypes'] = []
            innerLayout.addRow(QLabel("Loss Types"))
            for lossType in self.lossTypes:
                checkbox = QCheckBox(f'Enable {lossType.lower()} type of stop loss?')
                innerLayout.addRow(checkbox)
                self.lossDict['optimizerTypes'].append((lossType, checkbox))

            for optimizerType in self.lossOptimizerTypes:
                self.lossDict[optimizerType, 'start'] = start = get_default_widget(QSpinBox, 1, 0)
                self.lossDict[optimizerType, 'end'] = end = get_default_widget(QSpinBox, 1, 0)
                self.lossDict[optimizerType, 'step'] = step = get_default_widget(QSpinBox, 1)
                add_start_end_step_to_layout(innerLayout, optimizerType, start, end, step)
        else:
            self.lossDict[tab, "lossType"] = lossTypeComboBox = QComboBox()
            self.lossDict[tab, "lossPercentage"] = lossPercentage = QDoubleSpinBox()
            self.lossDict[tab, "smartStopLossCounter"] = smartStopLossCounter = QSpinBox()

            lossTypeComboBox.addItems(self.lossTypes)
            lossPercentage.setValue(5)

            innerLayout.addRow(QLabel("Loss Type"), lossTypeComboBox)
            innerLayout.addRow(QLabel("Loss Percentage"), lossPercentage)
            innerLayout.addRow(QLabel("Smart Stop Loss Counter"), smartStopLossCounter)

            if tab != self.backtestConfigurationTabWidget:
                self.lossDict[tab, "safetyTimer"] = safetyTimer = QSpinBox()
                safetyTimer.valueChanged.connect(lambda: self.update_loss_settings(tab))
                innerLayout.addRow(QLabel("Safety Timer"), safetyTimer)

            lossTypeComboBox.currentIndexChanged.connect(lambda: self.update_loss_settings(tab))
            lossPercentage.valueChanged.connect(lambda: self.update_loss_settings(tab))
            smartStopLossCounter.valueChanged.connect(lambda: self.update_loss_settings(tab))

    def create_take_profit_inputs(self, tab: QTabWidget, innerLayout: QLayout, isOptimizer: bool = False):
        """
        Creates inputs for take profit settings in GUI.
        :param tab: Tab to create inputs for - simulation, live, or backtest.
        :param innerLayout: Inner layout to place input widgets on.
        :param isOptimizer: Boolean for whether optimizer method called this function.
        """
        if isOptimizer:
            self.takeProfitDict['optimizerTypes'] = []
            innerLayout.addRow(QLabel("Take Profit Types"))
            for takeOrderType in self.takeOrderTypes:
                checkbox = QCheckBox(f'Enable {takeOrderType} take profit?')
                innerLayout.addRow(checkbox)
                self.takeProfitDict['optimizerTypes'].append((takeOrderType, checkbox))

            for optimizerType in self.takeProfitOptimizerTypes:
                self.takeProfitDict[optimizerType, 'start'] = start = get_default_widget(QSpinBox, 1, 0)
                self.takeProfitDict[optimizerType, 'end'] = end = get_default_widget(QSpinBox, 1, 0)
                self.takeProfitDict[optimizerType, 'step'] = step = get_default_widget(QSpinBox, 1)
                add_start_end_step_to_layout(innerLayout, optimizerType, start, end, step)
        else:
            self.takeProfitDict[tab, 'takeOrderType'] = takeOrderTypeComboBox = QComboBox()
            self.takeProfitDict[tab, 'takeProfitPercentage'] = takeProfitPercentage = QDoubleSpinBox()

            takeOrderTypeComboBox.addItems(self.takeOrderTypes)
            takeOrderTypeComboBox.currentIndexChanged.connect(lambda: self.update_take_profit_settings(tab))
            takeProfitPercentage.setValue(5)
            takeProfitPercentage.valueChanged.connect(lambda: self.update_take_profit_settings(tab))

            innerLayout.addRow(QLabel("Take Profit Type"), takeOrderTypeComboBox)
            innerLayout.addRow(QLabel('Take Profit Percentage'), takeProfitPercentage)

    def set_loss_settings(self, caller: int, config: dict):
        """
        Sets loss settings to GUI from configuration dictionary provided.
        :param caller: This caller's tab's GUI will be modified by this function.
        :param config: Configuration dictionary from which to get loss settings.
        """
        if "lossTypeIndex" not in config:  # We don't have this data in config, so just return.
            return

        tab = self.get_category_tab(caller)
        self.lossDict[tab, "lossType"].setCurrentIndex(config["lossTypeIndex"])
        self.lossDict[tab, "lossPercentage"].setValue(config["lossPercentage"])
        self.lossDict[tab, "smartStopLossCounter"].setValue(config["smartStopLossCounter"])

        if tab != self.backtestConfigurationTabWidget:
            self.lossDict[tab, 'safetyTimer'].setValue(config["safetyTimer"])

    def set_take_profit_settings(self, caller: int, config: dict):
        """
        Sets take profit settings to GUI from configuration dictionary provided.
        :param caller: This caller's tab's GUI will be modified by this function.
        :param config: Configuration dictionary from which to get take profit settings.
        """
        if "takeOrderTypeIndex" not in config:  # We don't have this data in config, so just return.
            return

        tab = self.get_category_tab(caller)
        self.takeProfitDict[tab, 'takeOrderType'].setCurrentIndex(config["takeOrderTypeIndex"])
        self.takeProfitDict[tab, 'takeProfitPercentage'].setValue(config["takeProfitPercentage"])

    def get_take_profit_settings(self, caller) -> dict:
        """
        Returns take profit settings from GUI.
        :param caller: Caller that'll determine which take profit settings get returned.
        :return: Dictionary including take profit settings.
        """
        tab = self.get_category_tab(caller)
        dictionary = self.takeProfitDict
        if dictionary[tab, 'groupBox'].isChecked():
            if dictionary[tab, 'takeOrderType'].currentText() == "Trailing":
                takeOrderType = OrderType.TRAILING
            else:
                takeOrderType = OrderType.STOP
        else:
            takeOrderType = None

        return {
            'takeOrderType': takeOrderType,
            'takeOrderTypeIndex': dictionary[tab, 'takeOrderType'].currentIndex(),
            'takeProfitPercentage': dictionary[tab, 'takeProfitPercentage'].value()
        }

    def update_loss_settings(self, tab: QTabWidget):
        caller = self.get_caller_based_on_tab(tab)
        trader = self.parent.get_trader(caller)

        if trader is not None and caller != BACKTEST:  # Skip backtester for now.
            settings = self.get_loss_settings(caller)
            trader.apply_loss_settings(settings)

    def update_take_profit_settings(self, tab: QTabWidget):
        caller = self.get_caller_based_on_tab(tab)
        trader = self.parent.get_trader(caller)

        if trader is not None and caller != BACKTEST:  # Skip backtester for now.
            settings = self.get_take_profit_settings(caller)
            trader.apply_take_profit_settings(settings)

    def get_loss_settings(self, caller: int) -> dict:
        """
        Returns loss settings from GUI.
        :param caller: Caller that'll determine which loss settings get returned.
        :return: Dictionary including loss settings.
        """
        tab = self.get_category_tab(caller)
        dictionary = self.lossDict
        if dictionary[tab, 'groupBox'].isChecked():
            loss_type = dictionary[tab, "lossType"].currentText()
            loss_strategy = OrderType.TRAILING if loss_type == "Trailing" else OrderType.STOP
        else:
            loss_strategy = None

        loss_settings = {
            'lossType': loss_strategy,
            'lossTypeIndex': dictionary[tab, "lossType"].currentIndex(),
            'lossPercentage': dictionary[tab, 'lossPercentage'].value(),
            'smartStopLossCounter': dictionary[tab, 'smartStopLossCounter'].value()
        }

        if tab != self.backtestConfigurationTabWidget:
            loss_settings['safetyTimer'] = dictionary[tab, 'safetyTimer'].value()

        return loss_settings

    def add_strategy_to_config(self, caller: int, strategyName: str, config: dict):
        """
        Adds strategy configuration to config dictionary provided.
        :param caller: Caller that'll determine which trader's strategy settings get added to the config dictionary.
        :param strategyName: Name of strategy to add.
        :param config: Dictionary to add strategy information to.
        :return: None
        """
        values = get_strategy_values(self, strategyName, caller)
        config[strategyName.lower()] = strategy_enabled(self, strategyName, caller)
        config[f'{strategyName.lower()}Length'] = len(values)
        for index, value in enumerate(values, start=1):
            config[f'{strategyName.lower()}{index}'] = value

    def load_strategy_from_config(self, caller: int, strategyName: str, config: dict):
        """
        This function will load the strategy from the config dictionary provided.
        :param caller: Caller to manipulate.
        :param strategyName: Name of strategy to load.
        :param config: Configuration dictionary to load.
        :return: None
        """
        key = f'{strategyName.lower()}Length'
        if key not in config:
            return

        valueCount = config[key]
        tab = self.get_category_tab(caller)
        valueWidgets = self.strategyDict[tab, strategyName, 'values']
        parameters = self.strategyDict[tab, strategyName, 'parameters']
        groupBoxLayout = self.strategyDict[tab, strategyName, 'layout']

        self.strategyDict[tab, strategyName, 'groupBox'].setChecked(config[f'{strategyName.lower()}'])

        while valueCount > len(valueWidgets):
            add_strategy_inputs(self.strategyDict, parameters, strategyName, groupBoxLayout, tab)
        while valueCount < len(valueWidgets):
            delete_strategy_inputs(self.strategyDict, parameters, strategyName, tab)

        for index, widget in enumerate(valueWidgets, start=1):
            value = config[f'{strategyName.lower()}{index}']
            set_value(widget, value)<|MERGE_RESOLUTION|>--- conflicted
+++ resolved
@@ -7,12 +7,7 @@
                              QLabel, QLayout, QMainWindow, QSpinBox,
                              QTabWidget)
 
-<<<<<<< HEAD
-import algobot.helpers as helpers
 from algobot.enums import BACKTEST, LIVE, OPTIMIZER, SIMULATION, OrderType
-=======
-from algobot.enums import BACKTEST, LIVE, OPTIMIZER, SIMULATION, STOP, TRAILING
->>>>>>> 9c580f57
 from algobot.graph_helpers import create_infinite_line
 from algobot.helpers import ROOT_DIR
 from algobot.interface.config_utils.credential_utils import load_credentials
