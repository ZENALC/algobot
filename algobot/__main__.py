"""
Main Algobot application.
"""

import os
import sys
import time
import webbrowser
from datetime import datetime
from typing import Dict, List, Union

from PyQt5 import QtCore, uic
from PyQt5.QtCore import QRunnable, QThreadPool
from PyQt5.QtGui import QIcon, QTextCursor
from PyQt5.QtWidgets import QApplication, QCompleter, QFileDialog, QMainWindow, QTableWidgetItem

import algobot.assets
from algobot.algodict import get_interface_dictionary
from algobot.data import Data
from algobot.enums import BACKTEST, LIVE, LONG, OPTIMIZER, SHORT, SIMULATION, GraphType
from algobot.graph_helpers import (add_data_to_plot, destroy_graph_plots, get_graph_dictionary,
                                   set_backtest_graph_limits_and_empty_plots, setup_graph_plots, setup_graphs,
                                   update_backtest_graph_limits, update_main_graphs)
from algobot.helpers import (ROOT_DIR, UNKNOWN, compare_versions, create_folder, create_folder_if_needed,
                             get_caller_string, open_file_or_folder)
from algobot.interface.about import About
from algobot.interface.builder.strategy_builder import StrategyBuilder
from algobot.interface.builder.strategy_manager import StrategyManager
from algobot.interface.config_utils.slot_utils import load_hide_show_strategies
from algobot.interface.config_utils.state_utils import load_state, save_state
from algobot.interface.config_utils.strategy_utils import get_strategies
from algobot.interface.configuration import Configuration
from algobot.interface.other_commands import OtherCommands
from algobot.interface.statistics import Statistics
from algobot.interface.utils import (add_to_table, clear_table, confirm_message_box, create_popup, open_from_msg_box,
                                     show_and_bring_window_to_front)
from algobot.news_scraper import scrape_news
from algobot.slots import initiate_slots
from algobot.telegram_bot import TelegramBot
from algobot.threads import backtest_thread, bot_thread, optimizer_thread, worker_thread
from algobot.traders.backtester import Backtester
from algobot.traders.real_trader import RealTrader
from algobot.traders.simulation_trader import SimulationTrader

app = QApplication(sys.argv)
mainUi = os.path.join(ROOT_DIR, 'UI', 'algobot.ui')


class Interface(QMainWindow):
    """
        Main Algobot interface.
        Algobot currently supports trading with live bots and running simulations, optimizers, or backtests.

        To contribute, please visit: https://github.com/ZENALC/algobot.
        For bug reports or feature requests, please create an issue at: https://github.com/ZENALC/algobot/issues.
        For available documentation, please visit: https://github.com/ZENALC/algobot/wiki.
    """

    def __init__(self, parent=None):
        algobot.assets.qInitResources()
        super(Interface, self).__init__(parent)  # Initializing object
        uic.loadUi(mainUi, self)  # Loading the main UI
        self.logger = algobot.MAIN_LOGGER
        self.configuration = Configuration(parent=self, logger=self.logger)  # Loading configuration
        self.other_commands = OtherCommands(self)  # Loading other commands
        self.about = About(self)  # Loading about information
        self.strategy_builder = StrategyBuilder(self)
        self.strategy_manager = StrategyManager(self)
        self.statistics = Statistics(self)  # Loading statistics
        self.thread_pool = QThreadPool(self)  # Initiating threading pool
        self.threads: Dict[int, QRunnable or None] = {BACKTEST: None, SIMULATION: None, LIVE: None, OPTIMIZER: None}
        self.graphs = (
            {'graph': self.simulationGraph, 'plots': [], 'label': self.simulationCoordinates, 'enable': True},
            {'graph': self.backtestGraph, 'plots': [], 'label': self.backtestCoordinates, 'enable': True},
            {'graph': self.liveGraph, 'plots': [], 'label': self.liveCoordinates, 'enable': True},
            {'graph': self.avgGraph, 'plots': [], 'label': self.liveAvgCoordinates, 'enable': True},
            {'graph': self.simulationAvgGraph, 'plots': [], 'label': self.simulationAvgCoordinates, 'enable': True},
        )
        setup_graphs(gui=self)  # Setting up graphs.
        initiate_slots(app=app, gui=self)  # Initiating slots.

        self.interface_dictionary = get_interface_dictionary(self)
        self.advanced_logging = False
        self.running_live = False
        self.simulation_running_live = False
        self.optimizer: Union[Backtester, None] = None
        self.backtester: Union[Backtester, None] = None
        self.trader: Union[RealTrader, None] = None
        self.simulation_trader: Union[SimulationTrader, None] = None
        self.simulation_lower_interval_data: Union[Data, None] = None
        self.lower_interval_data: Union[Data, None] = None
        self.telegram_bot = None
        self.tickers = []  # All available tickers.

        if algobot.CURRENT_VERSION == UNKNOWN:
            self.add_to_live_activity_monitor("Unknown current version. Try reinstalling Algobot.")
        elif algobot.LATEST_VERSION == UNKNOWN:
            self.add_to_live_activity_monitor('Failed to fetch latest version metadata.')
        elif algobot.LATEST_VERSION == algobot.CURRENT_VERSION:
<<<<<<< HEAD
            self.add_to_live_activity_monitor('No updates found.')
=======
            self.add_to_live_activity_monitor(f'No updates found. You are running the latest version: '
                                              f'{algobot.CURRENT_VERSION}')
>>>>>>> 1ce86548
        else:
            higher_version = compare_versions(algobot.CURRENT_VERSION, algobot.LATEST_VERSION)
            if higher_version == algobot.LATEST_VERSION:
                self.add_to_live_activity_monitor(f"Update {algobot.LATEST_VERSION} is available.")
            else:
                self.add_to_live_activity_monitor('You are running an unreleased Algobot version. Latest version is: '
                                                  f'{algobot.LATEST_VERSION}. You are running: '
                                                  f'{algobot.CURRENT_VERSION}.')

        self.add_to_live_activity_monitor('Initialized interface.')
        self.load_tickers_and_news()
        self.homeTab.setCurrentIndex(0)
        load_state(self.configuration)

        # TODO: Refactor this. We call this here, because we rely on loading the previous state if it exists.
        load_hide_show_strategies(self.configuration)

        self.graph_update_seconds = 1
        self.graph_update_schedule: List[float or None] = [None, None]  # LIVE, SIM

    def inform_telegram(self, message: str, stop_bot: bool = False):
        """
        Sends a notification to Telegram if some action is taken by the bot.
        :param message: Message to send.
        :param stop_bot: Boolean for whether bot should be stopped or not.
        """
        try:
            if self.telegram_bot is None:
                api_key = self.configuration.telegramApiKey.text()
                self.telegram_bot = TelegramBot(gui=self, token=api_key, bot_thread=None)

            chat_id = self.configuration.telegramChatID.text()
            if self.configuration.chat_pass:
                self.telegram_bot.send_message(chat_id, message)

            if stop_bot:
                self.telegram_bot.stop()
                self.telegram_bot = None
        except Exception as e:
            self.logger.exception(str(e))

    def load_tickers_and_news(self):
        """
        Loads tickers and most recent news in their own threads.
        """
        self.tickers_thread()
        self.news_thread()

    def news_thread(self):
        """
        Runs news thread and sets news to GUI.
        """
        self.newsStatusLabel.setText("Retrieving latest news...")
        self.refreshNewsButton.setEnabled(False)
        news_thread = worker_thread.Worker(scrape_news)
        news_thread.signals.error.connect(self.news_thread_error)
        news_thread.signals.finished.connect(self.setup_news)
        news_thread.signals.restore.connect(lambda: self.refreshNewsButton.setEnabled(True))
        self.thread_pool.start(news_thread)

    def news_thread_error(self, e: str):
        """
        Creates a popup regarding news retrieval error.
        :param e: Error string.
        """
        self.newsStatusLabel.setText("Failed to retrieve latest news.")
        if 'www.todayonchain.com' in e:
            create_popup(self, 'Failed to retrieve latest news due to a connectivity error.')
        else:
            create_popup(self, e)

    def tickers_thread(self):
        """
        Runs ticker thread and sets tickers to GUI.
        """
        self.configuration.serverResult.setText("Updating tickers...")
        self.configuration.updateTickers.setEnabled(False)
        ticker_thread = worker_thread.Worker(self.get_tickers)
        ticker_thread.signals.error.connect(self.tickers_thread_error)
        ticker_thread.signals.finished.connect(self.setup_tickers)
        ticker_thread.signals.restore.connect(lambda: self.configuration.updateTickers.setEnabled(True))
        self.thread_pool.start(ticker_thread)

    def tickers_thread_error(self, e: str):
        """
        Creates a popup when tickers fail to get fetched.
        :param e: Error message.
        """
        fail = 'Failed to retrieve tickers because of a connectivity issue.'
        self.add_to_live_activity_monitor(fail)
        self.configuration.serverResult.setText(fail)
        if 'api.binance.com' in e:
            create_popup(self, fail)
        else:
            create_popup(self, e)

    @staticmethod
    def get_tickers() -> List[str]:
        """
        Returns all available tickers from Binance API.
        :return: List of all available tickers.
        """
        tickers = [ticker['symbol'] for ticker in Data(load_data=False, log=False).binance_client.get_all_tickers()]
        return sorted(tickers)

    def setup_tickers(self, tickers: List[str]):
        """
        Sets up all available tickers from Binance API and displays them on appropriate comboboxes in application.
        By default, tickers that aren't traded with USDT are not shown for trading, but all available tickers are
        shown for downloads.
        :param tickers: List of tickers in a string format retrieved from Binance API.
        """
        self.tickers = tickers
        filtered_tickers = [ticker for ticker in tickers if 'USDT' in ticker]
        config = self.configuration
        ticker_widgets = [config.tickerLineEdit, config.backtestTickerLineEdit, config.simulationTickerLineEdit,
                          config.optimizerTickerLineEdit]

        completer = QCompleter(filtered_tickers)
        completer.setCaseSensitivity(QtCore.Qt.CaseInsensitive)

        for widget in ticker_widgets:
            widget.setCompleter(completer)

        full_completer = QCompleter(tickers)
        full_completer.setCaseSensitivity(QtCore.Qt.CaseInsensitive)

        self.other_commands.csvGenerationTicker.setCompleter(full_completer)
        self.configuration.serverResult.setText("Updated tickers successfully.")

    def setup_news(self, news: List[str]):
        """
        Sets up all latest available news with news list provided.
        :param news: List of news.
        """
        self.newsTextBrowser.clear()
        for link in news:
            self.newsTextBrowser.append(link)

        now = datetime.now()
        self.newsTextBrowser.moveCursor(QTextCursor.Start)
        self.newsStatusLabel.setText(f'Retrieved news successfully. (Updated: {now.strftime("%m/%d/%Y, %H:%M:%S")})')

    def check_combos(self, combos: dict, parent: str = "Base") -> Union[bool, str]:
        """
        This function will recursively check optimizer combo values to see if settings are properly configured.
        :param combos: Combinations dictionary.
        :param parent: Parent of nested combo.
        """
        if not combos:
            return parent
        elif not isinstance(combos, dict):
            return True

        for key, value in combos.items():
            result = self.check_combos(value, parent=key)
            if result is not True:
                return result
        return True

    def export_optimizer(self, file_type: str):
        """
        Export table rows to CSV file.
        :param file_type: Type of file to export optimizer results to.
        """
        if self.optimizer:
            if len(self.optimizer.optimizer_rows) > 0:
                optimizer_folder_path = create_folder('Optimizer Results')
                inner_path = os.path.join(optimizer_folder_path, self.optimizer.symbol)
                create_folder_if_needed(inner_path, optimizer_folder_path)
                default_file_name = self.optimizer.get_default_result_file_name('optimizer', ext=file_type.lower())
                default_path = os.path.join(inner_path, default_file_name)
                file_path, _ = QFileDialog.getSaveFileName(self, 'Save Optimizer', default_path,
                                                           f'{file_type} (*.{file_type.lower()})')
                if not file_path:
                    create_popup(self, "Export cancelled.")
                else:
                    self.optimizer.export_optimizer_rows(file_path, file_type)
                    create_popup(self, f'Exported successfully to {file_path}.')

                if open_from_msg_box(text='Do you want to open the optimization report?', title='Optimizer Report'):
                    open_file_or_folder(file_path)

            else:
                create_popup(self, "No table rows found.")
        else:
            create_popup(self, 'No table rows found because optimizer has not been run yet.')

    def validate_optimizer_or_backtest(self, caller):
        """
        Validate optimizer/backtester to ensure it is correctly setup.
        :return: False if not validated and true if validated.
        """
        config = self.configuration
        noun = 'optimizer' if caller == OPTIMIZER else 'backtester'

        if not self.validate_ticker(caller):
            return False

        if config.optimizer_backtest_dict[caller]['data'] is None:
            create_popup(self, f"No data setup yet for {noun}. Please download or import data in settings first.")
            return False

        selected_symbol = self.interface_dictionary[caller]['configuration']['ticker'].text()
        download_symbol = config.optimizer_backtest_dict[caller]['dataType']

        if selected_symbol != download_symbol and download_symbol.lower() != 'imported':
            create_popup(self, f"{noun.capitalize()} symbol ({selected_symbol}) does not match downloaded symbol "
                               f"({download_symbol}). Change your ticker to ({download_symbol}) "
                               f"or download ({selected_symbol}) data to get rid of this error.")
            return False

        selected_interval = self.interface_dictionary[caller]['configuration']['interval'].currentText().lower()
        download_interval = config.optimizer_backtest_dict[caller]['dataInterval'].lower()

        if selected_interval != download_interval and download_symbol.lower() != 'imported':
            create_popup(self, f"{noun.capitalize()} interval ({selected_interval}) does not match downloaded interval "
                               f"({download_interval}). Change your data interval to ({download_interval}) "
                               f"or download ({selected_interval}) data to get rid of this error.")
            return False

        if download_symbol.lower() == 'imported':
            # TODO: Add verification for imports.
            create_popup(self, "You are using imported data. Please ensure they logically work correctly with your "
                               "inputs. Algobot currently does not support imported data verification.")

        return True

    def initiate_optimizer(self):
        """
        Main function to begin optimization.
        """
        if not self.validate_optimizer_or_backtest(caller=OPTIMIZER):
            return

        combos = self.configuration.get_optimizer_settings()
        if combos['strategies'] == {}:
            create_popup(self, "No strategies found. Make sure you have some strategies for optimization.")
            return

        combo_verify = self.check_combos(combos['strategies'])
        if combo_verify is not True:
            create_popup(self, f"Please configure your strategies correctly. Invalid key: {combo_verify.capitalize()}.")
            return

        self.threads[OPTIMIZER] = optimizer_thread.OptimizerThread(gui=self, logger=self.logger, combos=combos)
        worker = self.threads[OPTIMIZER]
        worker.signals.started.connect(lambda: self.set_optimizer_buttons(running=True, clear=True))
        worker.signals.restore.connect(lambda: self.set_optimizer_buttons(running=False, clear=False))
        worker.signals.error.connect(lambda x: create_popup(self, x))
        if self.configuration.enabledOptimizerNotification.isChecked():
            worker.signals.finished.connect(lambda: self.inform_telegram('Optimizer has finished running.',
                                                                         stop_bot=True))
        worker.signals.activity.connect(lambda data: add_to_table(self.optimizerTableWidget, data=data,
                                                                  insert_date=False))
        self.thread_pool.start(worker)

    def set_optimizer_buttons(self, running: bool, clear: bool):
        """
        Will modify optimizer buttons based on running status and clear the table based on the clear status.
        :param running: Optimizer running or not.
        :param clear: Clear table or not.
        """
        self.runOptimizerButton.setEnabled(not running)
        self.stopOptimizerButton.setEnabled(running)

        if clear:
            clear_table(self.optimizerTableWidget)

    def end_optimizer(self):
        """
        Function to end optimizer thread if it exists.
        """
        thread = self.threads[OPTIMIZER]
        if thread:
            if thread.running:
                thread.stop()
            else:
                create_popup(self, "There is no optimizer running.")
        else:
            create_popup(self, "There is no optimizer running.")

    def initiate_backtest(self):
        """
        Initiates backtest based on settings configured. If there is no data configured, prompts user to configure data.
        """
        if not self.validate_optimizer_or_backtest(caller=BACKTEST):
            return

        if not self.check_strategies(BACKTEST):
            return

        self.disable_interface(disable=True, caller=BACKTEST)
        self.threads[BACKTEST] = backtest_thread.BacktestThread(gui=self, logger=self.logger)

        worker = self.threads[BACKTEST]
        worker.signals.started.connect(self.setup_backtester)
        worker.signals.activity.connect(self.update_backtest_gui)
        worker.signals.error.connect(self.end_crash_bot_and_create_popup)
        worker.signals.finished.connect(self.end_backtest)
        worker.signals.message.connect(lambda message: self.add_to_monitor(BACKTEST, message))
        worker.signals.restore.connect(lambda: self.disable_interface(disable=False, caller=BACKTEST))
        worker.signals.updateGraphLimits.connect(lambda x: update_backtest_graph_limits(gui=self, limit=x))
        self.thread_pool.start(worker)

    def end_backtest_thread(self):
        """
        Ends backtest thread if it is running,
        :return: None
        """
        thread = self.threads[BACKTEST]
        if thread:
            if thread.running:
                thread.stop()
            else:
                create_popup(self, "There is no backtest running.")
        else:
            create_popup(self, "There is no backtest running.")

    def end_backtest(self):
        """
        Ends backtest and prompts user if they want to see the results.
        """
        backtest_folder_path = create_folder('Backtest Results')
        inner_path = os.path.join(backtest_folder_path, self.backtester.symbol)
        create_folder_if_needed(inner_path, backtest_folder_path)
        default_file = os.path.join(inner_path, self.backtester.get_default_result_file_name())
        file_name, _ = QFileDialog.getSaveFileName(self, 'Save Result', default_file, 'TXT (*.txt)')
        file_name = file_name.strip()
        file_name = file_name if file_name != '' else None

        if not file_name:
            self.add_to_backtest_monitor('Ended backtest.')
        else:
            path = self.backtester.write_results(result_file=file_name)
            self.add_to_backtest_monitor(f'Ended backtest and saved results to {path}.')

            if open_from_msg_box(text=f"Backtest results have been saved to {path}.", title="Backtest Results"):
                open_file_or_folder(path)

        self.backtestProgressBar.setValue(100)

    def update_backtest_gui(self, updated_dict: dict, add_data: bool = True, update_progress_bar: bool = True):
        """
        Updates activity backtest details to GUI.
        :param update_progress_bar: Boolean for whether progress bar should be updated based on the dictionary provided.
        :param add_data: Boolean to determine whether to add data to graph or not.
        :param updated_dict: Dictionary containing backtest data.
        """
        if update_progress_bar:
            self.backtestProgressBar.setValue(updated_dict['percentage'])

        net = updated_dict['net']
        utc = updated_dict['utc']

        if net < self.backtester.starting_balance:
            self.backtestProfitLabel.setText("Loss")
            self.backtestProfitPercentageLabel.setText("Loss Percentage")
        else:
            self.backtestProfitLabel.setText("Profit")
            self.backtestProfitPercentageLabel.setText("Profit Percentage")

        self.backtestBalance.setText(updated_dict['balance'])
        self.backtestPrice.setText(updated_dict['price'])
        self.backtestNet.setText(updated_dict['netString'])
        self.backtestCommissionsPaid.setText(updated_dict['commissionsPaid'])
        self.backtestProfit.setText(updated_dict['profit'])
        self.backtestProfitPercentage.setText(updated_dict['profitPercentage'])
        self.backtestTradesMade.setText(updated_dict['tradesMade'])
        self.backtestCurrentPeriod.setText(updated_dict['currentPeriod'])

        if add_data:
            graph_dict = self.interface_dictionary[BACKTEST]['mainInterface']['graph']
            add_data_to_plot(self, graph_dict, 0, y=net, timestamp=utc)

    def update_backtest_configuration_gui(self, stat_dict: dict):
        """
        Updates backtest interface initial configuration details.
        :param stat_dict: Dictionary containing configuration details.
        """
        self.backtestSymbol.setText(stat_dict['symbol'])
        self.backtestStartingBalance.setText(stat_dict['starting_balance'])
        self.backtestInterval.setText(stat_dict['interval'])
        self.backtestMarginEnabled.setText(stat_dict['margin_enabled'])
        self.backtestStopLossPercentage.setText(stat_dict['stop_loss_percentage'])
        self.backtestLossStrategy.setText(stat_dict['stop_loss_strategy'])
        self.backtestStartPeriod.setText(stat_dict['start_period'])
        self.backtestEndPeriod.setText(stat_dict['end_period'])
        if 'options' in stat_dict:
            self.backtestMovingAverage1.setText(stat_dict['options'][0][0])
            self.backtestMovingAverage2.setText(stat_dict['options'][0][1])
            if len(stat_dict['options']) > 1:
                self.backtestMovingAverage3.setText(stat_dict['options'][1][0])
                self.backtestMovingAverage4.setText(stat_dict['options'][1][1])

    def update_backtest_activity_based_on_graph(self, position: int, aux: int = -1):
        """
        Updates backtest activity based on where the line is in the backtest graph.
        :param position: Position to show activity at.
        :param aux: Shift position by the number provided.
        """
        if self.backtester is not None:
            if 1 <= position + aux < len(self.backtester.past_activity):
                try:
                    self.update_backtest_gui(self.backtester.past_activity[position + aux], add_data=False,
                                             update_progress_bar=False)
                except IndexError as e:
                    self.logger.exception(str(e))

    def reset_backtest_cursor(self):
        """
        Resets backtest hover cursor to end of graph.
        """
        graph_dict = get_graph_dictionary(self, self.backtestGraph)
        if self.backtester is not None and graph_dict.get('line') is not None:
            index = len(self.backtester.past_activity)
            graph_dict['line'].setPos(index)
            self.update_backtest_activity_based_on_graph(index)

    def setup_backtester(self, configuration_dictionary: dict):
        """
        Set up backtest GUI with dictionary provided.
        :param configuration_dictionary: Dictionary with configuration details.
        """
        interface_dict = self.interface_dictionary[BACKTEST]['mainInterface']
        symbol = configuration_dictionary['symbol']
        interval = configuration_dictionary['interval']
        destroy_graph_plots(self, interface_dict['graph'])
        setup_graph_plots(self, interface_dict['graph'], self.backtester, GraphType.NET)
        set_backtest_graph_limits_and_empty_plots(self)
        self.update_backtest_configuration_gui(configuration_dictionary)
        self.add_to_backtest_monitor(f"Started backtest with {symbol} data and {interval.lower()} interval periods.")

    def check_strategies(self, caller: int) -> bool:
        """
        Checks if strategies exist based on the caller provided and prompts an appropriate message.
        """
        if not get_strategies(self.configuration, caller):
            if caller == BACKTEST:
                message = "No strategies found. Would you like to backtest a hold?"
            elif caller == SIMULATION:
                message = "No strategies found. Did you want to day-trade this simulation?"
            elif caller == LIVE:
                message = "No strategies found. Did you want to day-trade this live bot?"
            else:
                raise ValueError("Invalid type of caller specified.")

            return confirm_message_box(message, self)
        return True

    def validate_ticker(self, caller: int):
        """
        Validate ticker provided before running a bot.
        """
        selected_ticker = self.interface_dictionary[caller]['configuration']['ticker'].text()
        if selected_ticker.strip() == '':
            create_popup(self, "Please specify a ticker. No ticker found.")
            return False
        if selected_ticker not in self.tickers:
            create_popup(self, f'Invalid ticker "{selected_ticker}" provided. If it is valid, '
                               f'then try updating your tickers in the configuration settings.')
            return False
        return True

    def initiate_bot_thread(self, caller: int):
        """
        Main function that initiates bot thread and handles all data-view logic.
        :param caller: Caller that decides whether a live bot or simulation bot is run.
        """
        if not self.validate_ticker(caller):
            return
        if not self.check_strategies(caller):
            return

        self.disable_interface(True, caller)
        worker = bot_thread.BotThread(gui=self, caller=caller, logger=self.logger)
        worker.signals.small_error.connect(lambda x: create_popup(self, x))
        worker.signals.error.connect(self.end_crash_bot_and_create_popup)
        worker.signals.activity.connect(self.add_to_monitor)
        worker.signals.started.connect(self.initial_bot_ui_setup)
        worker.signals.updated.connect(self.update_interface_info)
        worker.signals.progress.connect(self.download_progress_update)
        worker.signals.add_trade.connect(lambda trade: self.update_trades_table_and_activity_monitor(trade, caller))
        worker.signals.restore.connect(lambda: self.disable_interface(disable=False, caller=caller))

        # All these below are for Telegram.
        worker.signals.force_long.connect(lambda: self.force_long(LIVE))
        worker.signals.force_short.connect(lambda: self.force_short(LIVE))
        worker.signals.exit_position.connect(lambda: self.exit_position(LIVE))
        worker.signals.wait_override.connect(lambda: self.exit_position(LIVE, False))
        worker.signals.pause.connect(lambda: self.pause_or_resume_bot(LIVE))
        worker.signals.resume.connect(lambda: self.pause_or_resume_bot(LIVE))
        worker.signals.set_custom_stop_loss.connect(self.set_custom_stop_loss)
        worker.signals.remove_custom_stop_loss.connect(lambda: self.set_custom_stop_loss(LIVE, False))
        self.thread_pool.start(worker)

    def download_progress_update(self, value: int, message: str, caller):
        """
        This will update the GUI with the current download progress.
        :param value: Percentage completed.
        :param message: Message regarding what is currently being done.
        :param caller: Caller that decides which GUI element is updated.
        """
        if caller == SIMULATION:
            self.simulationDownloadProgress.setText(f"Completion: {value}% {message.lower()}")
        elif caller == LIVE:
            self.liveDownloadProgress.setText(f"Completion: {value}% {message.lower()}")
        else:
            raise ValueError("Invalid type of caller specified.")

    def end_bot_thread(self, caller):
        """
        Ends bot based on caller.
        :param caller: Caller that decides which bot will be ended.
        """
        self.disable_interface(True, caller=caller, everything=True)  # Disable everything until everything is done.
        self.enable_override(caller, False)  # Disable overrides.
        thread = worker_thread.Worker(lambda: self.end_bot_gracefully(caller=caller))
        thread.signals.error.connect(lambda x: create_popup(self, x))
        thread.signals.finished.connect(lambda: self.add_end_bot_status(caller=caller))
        thread.signals.restore.connect(lambda: self.reset_bot_interface(caller=caller))
        self.thread_pool.start(thread)

    def add_end_bot_status(self, caller):
        """
        Adds a status update to let user know that bot has been ended.
        :param caller: Caller that'll determine which monitor gets updated.
        """
        if caller == SIMULATION:
            self.add_to_monitor(caller, "Killed simulation bot.")
        else:
            self.add_to_monitor(caller, "Killed bot.")

    def reset_bot_interface(self, caller):
        """
        Resets bot interface based on the caller provided.
        :param caller: Caller that'll determine which interface gets reset.
        """
        self.enable_override(caller, False)
        self.disable_interface(disable=False, caller=caller)

    def end_bot_gracefully(self, caller, callback=None):
        """
        This function will attempt to end the bot in a graceful and appropriate manner. This is the only way a bot
        should end.
        :param caller: Caller object that'll determine which bot is to be ended.
        :param callback: Callback flag for thread used for emitting signals.
        """
        temp_trader = None
        elapsed = time.time()

        if caller == SIMULATION:
            self.simulation_running_live = False
            if self.simulation_trader:
                self.simulation_trader.data_view.download_loop = False

                if self.simulation_lower_interval_data:
                    self.simulation_lower_interval_data.download_loop = False

                while not self.simulation_trader.completed_loop:
                    self.simulation_running_live = False
                    if time.time() > elapsed + 15:
                        break

                temp_trader = self.simulation_trader
                if self.simulation_lower_interval_data:
                    self.simulation_lower_interval_data.dump_to_table()
                    self.simulation_lower_interval_data = None
        elif caller == LIVE:
            self.running_live = False
            if self.trader:
                self.trader.data_view.download_loop = False

                if self.lower_interval_data:
                    self.lower_interval_data.download_loop = False

                if self.configuration.chat_pass:
                    self.telegram_bot.send_message(self.configuration.telegramChatID.text(), "Bot has been ended.")
                if self.telegram_bot:
                    self.telegram_bot.stop()
                    self.telegram_bot = None

                while not self.trader.completed_loop:
                    self.running_live = False
                    if time.time() > elapsed + 15:
                        break

                temp_trader = self.trader
                if self.lower_interval_data:
                    self.lower_interval_data.dump_to_table()
                    self.lower_interval_data = None
        else:
            raise ValueError("Invalid type of caller provided.")

        if callback:
            callback.emit("Dumping data to database...")

        if temp_trader:
            temp_trader.log_trades_and_daily_net()
            temp_trader.data_view.dump_to_table()

        if callback:
            callback.emit("Dumped all new data to database.")

    def end_crash_bot_and_create_popup(self, caller: int, msg: str):
        """
        Function that force ends bot in the event that it crashes.
        """
        if caller == LIVE:
            self.running_live = False
            if self.lower_interval_data and not self.lower_interval_data.download_completed:
                self.download_progress_update(value=0, message="Lower interval data download failed.", caller=caller)
        elif caller == SIMULATION:
            self.simulation_running_live = False
            if self.simulation_lower_interval_data and not self.simulation_lower_interval_data.download_completed:
                self.download_progress_update(value=0, message="Lower interval data download failed.", caller=caller)

        trader = self.get_trader(caller=caller)
        if trader and caller != BACKTEST and not trader.data_view.download_completed:
            self.download_progress_update(value=0, message="Download failed.", caller=caller)

        if '-1021' in msg:
            msg = msg + ' Please sync your system time.'
        if 'list index out of range' in msg:
            pair = self.configuration.tickerLineEdit.text()
            msg = f'You may not have any assets in the symbol {pair}. Please check Binance and try again.'
        if 'Chat not found' in msg:
            msg = "Please check your Telegram bot chat ID or turn off Telegram notifications to get rid of this error."
        if "Invalid token" in msg:
            msg = "Please check your Telegram bot token or turn off Telegram integration to get rid of this error."

        self.create_popup_and_emit_message(caller, msg)

    def initial_bot_ui_setup(self, caller):
        """
        Sets up UI based on caller.
        :param caller: Caller that determines which UI gets setup.
        """
        trader = self.get_trader(caller)
        trader_position = trader.get_position()
        if trader_position is not None:
            self.add_to_monitor(caller, f"Detected {trader.get_position_string().lower()} position before bot run.")
        interface_dict = self.interface_dictionary[caller]['mainInterface']
        self.disable_interface(True, caller, False)
        self.enable_override(caller)
        destroy_graph_plots(self, interface_dict['graph'])
        destroy_graph_plots(self, interface_dict['averageGraph'])
        self.statistics.initialize_tab(trader.get_grouped_statistics(), tab_type=get_caller_string(caller))
        setup_graph_plots(self, interface_dict['graph'], trader, GraphType.NET)

        average_graph_dict = get_graph_dictionary(self, interface_dict['averageGraph'])
        if self.configuration.graphIndicatorsCheckBox.isChecked():
            average_graph_dict['enable'] = True
            setup_graph_plots(self, interface_dict['averageGraph'], trader, GraphType.AVG)
        else:
            average_graph_dict['enable'] = False

    def disable_interface(self, disable: bool, caller, everything: bool = False):
        """
        Function that will control trading configuration interfaces.
        :param everything: Disables everything during initialization.
        :param disable: If true, configuration settings get disabled.
        :param caller: Caller that determines which configuration settings get disabled.
        """
        disable = not disable
        self.interface_dictionary[caller]['configuration']['mainTab'].setEnabled(disable)
        self.interface_dictionary[caller]['mainInterface']['runBotButton'].setEnabled(disable)

        tab = self.configuration.get_category_tab(caller)
        for strategy_name in self.configuration.strategies:
            if strategy_name not in self.configuration.hidden_strategies:
                self.configuration.strategy_dict[tab, strategy_name, 'groupBox'].setEnabled(disable)

        if everything:
            self.interface_dictionary[caller]['mainInterface']['endBotButton'].setEnabled(disable)
        else:
            self.interface_dictionary[caller]['mainInterface']['endBotButton'].setEnabled(not disable)

    def update_interface_info(self, caller, value_dict: dict, grouped_dict: dict):
        """
        Updates interface elements based on caller.
        :param grouped_dict: Dictionary with which to populate the statistics window.
        :param value_dict: Dictionary containing statistics.
        :param caller: Object that determines which object gets updated.
        """
        self.statistics.modify_tab(grouped_dict, tab_type=get_caller_string(caller))
        self.update_main_interface_and_graphs(caller=caller, value_dict=value_dict)
        self.handle_position_buttons(caller=caller)
        self.handle_custom_stop_loss_buttons(caller=caller)

    def update_interface_text(self, caller: int, value_dict: dict):
        """
        Updates interface text based on caller and value dictionary provided.
        :param caller: Caller that decides which interface gets updated.
        :param value_dict: Dictionary with values to populate interface with.
        :return: None
        """
        main_interface_dictionary = self.interface_dictionary[caller]['mainInterface']
        main_interface_dictionary['profitLabel'].setText(value_dict['profitLossLabel'])
        main_interface_dictionary['profitValue'].setText(value_dict['profitLossValue'])
        main_interface_dictionary['percentageValue'].setText(value_dict['percentageValue'])
        main_interface_dictionary['netTotalValue'].setText(value_dict['netValue'])
        main_interface_dictionary['tickerLabel'].setText(value_dict['tickerLabel'])
        main_interface_dictionary['tickerValue'].setText(value_dict['tickerValue'])
        main_interface_dictionary['positionValue'].setText(value_dict['currentPositionValue'])

    def update_main_interface_and_graphs(self, caller: int, value_dict: dict):
        """
        Updates main interface GUI elements based on caller.
        :param value_dict: Dictionary with trader values in formatted data types.
        :param caller: Caller that decides which main interface gets updated.
        """
        self.update_interface_text(caller=caller, value_dict=value_dict)
        index = 0 if caller == LIVE else 1
        if self.graph_update_schedule[index] is None or time.time() > self.graph_update_schedule[index]:
            update_main_graphs(gui=self, caller=caller, value_dict=value_dict)
            self.graph_update_schedule[index] = time.time() + self.graph_update_seconds

    def destroy_trader(self, caller):
        """
        Destroys trader based on caller by setting them equal to none.
        :param caller: Caller that determines which trading object gets destroyed.
        """
        if caller == SIMULATION:
            self.simulation_trader = None
        elif caller == LIVE:
            self.trader = None
        elif caller == BACKTEST:
            self.backtester = None
        else:
            raise ValueError("invalid caller type specified.")

    def handle_custom_stop_loss_buttons(self, caller):
        """
        Handles GUI elements based on current caller's trading position.
        :param caller: Caller that'll determine which GUI elements get manipulated.
        """
        trader = self.get_trader(caller)
        main_dict = self.interface_dictionary[caller]['mainInterface']

        if trader.custom_stop_loss is None:
            main_dict['enableCustomStopLossButton'].setEnabled(True)
            main_dict['disableCustomStopLossButton'].setEnabled(False)
        else:
            main_dict['enableCustomStopLossButton'].setEnabled(False)
            main_dict['disableCustomStopLossButton'].setEnabled(True)

    def handle_position_buttons(self, caller):
        """
        Handles interface position buttons based on caller.
        :param caller: Caller object for whose interface buttons will be affected.
        """
        interface_dict = self.interface_dictionary[caller]['mainInterface']
        trader = self.get_trader(caller)

        in_position = trader.current_position is not None
        interface_dict['exitPositionButton'].setEnabled(in_position)
        interface_dict['waitOverrideButton'].setEnabled(in_position)

        if trader.current_position == LONG:
            interface_dict['forceLongButton'].setEnabled(False)
            interface_dict['forceShortButton'].setEnabled(True)
        elif trader.current_position == SHORT:
            interface_dict['forceLongButton'].setEnabled(True)
            interface_dict['forceShortButton'].setEnabled(False)
        elif trader.current_position is None:
            interface_dict['forceLongButton'].setEnabled(True)
            interface_dict['forceShortButton'].setEnabled(True)

    def enable_override(self, caller, enabled: bool = True):
        """
        Enables override interface for which caller specifies.
        :param enabled: Boolean that determines whether override is enabled or disable. By default, it is enabled.
        :param caller: Caller that will specify which interface will have its override interface enabled.
        """
        self.interface_dictionary[caller]['mainInterface']['overrideGroupBox'].setEnabled(enabled)
        self.interface_dictionary[caller]['mainInterface']['customStopLossGroupBox'].setEnabled(enabled)

    def exit_position_thread(self, caller, human_control: bool):
        """
        Thread that'll take care of exiting position.
        :param caller: Caller that will specify which trader will exit position.
        :param human_control: Boolean that will specify whether bot gives up control or not.
        """
        trader = self.get_trader(caller)
        trader.in_human_control = human_control
        if trader.current_position == LONG:
            if human_control:
                trader.sell_long('Force exited long.', force=True)
            else:
                trader.sell_long('Exited long because of override and resumed autonomous logic.', force=True)
        elif trader.current_position == SHORT:
            if human_control:
                trader.buy_short('Force exited short.', force=True)
            else:
                trader.buy_short('Exited short because of override and resumed autonomous logic.', force=True)
        # self.inform_telegram("Force exited position from GUI.", caller=caller)

    def set_exit_position_gui(self, caller, human_control: bool):
        """
        This function will configure GUI to reflect exit position aftermath.
        :param caller: Caller that will specify which interface's GUI will change.
        :param human_control: Boolean that will specify how interface's GUI will change.
        """
        text = "Resume Bot" if human_control else "Pause Bot"
        self.modify_override_buttons(caller=caller, pause_text=text, short_btn=True, long_btn=True, exit_btn=False,
                                     wait_btn=False)

    def exit_position(self, caller, human_control: bool = True):
        """
        Exits position by either giving up control or not. If the boolean humanControl is true, bot gives up control.
        If the boolean is false, the bot still retains control, but exits trade and waits for opposite trend.
        :param human_control: Boolean that will specify whether bot gives up control or not.
        :param caller: Caller that will specify which trader will exit position.
        """
        self.add_to_monitor(caller, 'Exiting position...')
        thread = worker_thread.Worker(lambda: self.exit_position_thread(caller=caller, human_control=human_control))
        thread.signals.started.connect(lambda: self.enable_override(caller=caller, enabled=False))
        thread.signals.finished.connect(lambda: self.set_exit_position_gui(caller=caller, human_control=human_control))
        thread.signals.restore.connect(lambda: self.enable_override(caller=caller, enabled=True))
        thread.signals.error.connect(lambda x: create_popup(self, x))
        self.thread_pool.start(thread)

    def set_force_long_gui(self, caller):
        """
        Thread that'll configure GUI to reflect force long aftermath.
        :param caller: Caller that will specify which interface's GUI will change.
        """
        self.modify_override_buttons(caller=caller, pause_text="Resume Bot", short_btn=True, long_btn=False,
                                     exit_btn=True, wait_btn=True)

    def force_long_thread(self, caller):
        """
        Thread that'll take care of forcing long.
        :param caller: Caller that will specify which trader will force long.
        """
        trader = self.get_trader(caller)
        trader.in_human_control = True
        if trader.current_position == SHORT:
            trader.buy_short('Exited short because long was forced.', force=True)
        trader.buy_long('Force executed long.', force=True)
        trader.reset_smart_stop_loss()
        # self.inform_telegram("Force executed long from GUI.", caller=caller)

    def force_long(self, caller):
        """
        Forces bot to take long position and gives up its control until bot is resumed.
        :param caller: Caller that will determine with trader will force long.
        """
        self.add_to_monitor(caller, 'Forcing long and stopping autonomous logic...')
        thread = worker_thread.Worker(lambda: self.force_long_thread(caller=caller))
        thread.signals.started.connect(lambda: self.enable_override(caller=caller, enabled=False))
        thread.signals.finished.connect(lambda: self.set_force_long_gui(caller=caller))
        thread.signals.restore.connect(lambda: self.enable_override(caller=caller, enabled=True))
        thread.signals.error.connect(lambda x: create_popup(self, x))
        self.thread_pool.start(thread)

    def set_force_short_gui(self, caller):
        """
        Thread that'll configure GUI to reflect force short aftermath.
        :param caller: Caller that will specify which interface's GUI will change.
        """
        self.modify_override_buttons(caller=caller, pause_text="Resume Bot", short_btn=False, long_btn=True,
                                     exit_btn=True, wait_btn=True)

    def force_short_thread(self, caller):
        """
        Thread that'll take care of forcing short.
        :param caller: Caller that will specify which trader will force short.
        """
        trader = self.get_trader(caller)
        trader.in_human_control = True
        if trader.current_position == LONG:
            trader.sell_long('Exited long because short was forced.', force=True)
        trader.sell_short('Force executed short.', force=True)
        trader.reset_smart_stop_loss()
        # self.inform_telegram("Force executed short from GUI.", caller=caller)

    def force_short(self, caller):
        """
        Forces bot to take short position and gives up its control until bot is resumed.
        :param caller: Caller that will determine with trader will force short.
        """
        self.add_to_monitor(caller, 'Forcing short and stopping autonomous logic...')
        thread = worker_thread.Worker(lambda: self.force_short_thread(caller=caller))
        thread.signals.started.connect(lambda: self.enable_override(caller=caller, enabled=False))
        thread.signals.finished.connect(lambda: self.set_force_short_gui(caller=caller))
        thread.signals.restore.connect(lambda: self.enable_override(caller=caller, enabled=True))
        thread.signals.error.connect(lambda x: create_popup(self, x))
        self.thread_pool.start(thread)

    def modify_override_buttons(self,
                                caller,
                                pause_text: str,
                                short_btn: bool,
                                long_btn: bool,
                                exit_btn: bool,
                                wait_btn: bool):
        """
        Modify force override button with booleans provided above for caller.
        :param caller: Caller object that specifies which trading object will have its override buttons modified.
        :param pause_text: Text to show in the pause bot button.
        :param short_btn: Boolean that'll determine if the force short button is enabled or disabled.
        :param long_btn: Boolean that'll determine if the force long button is enabled or disabled.
        :param exit_btn: Boolean that'll determine if the exit button is enabled or disabled.
        :param wait_btn: Boolean that'll determine if the wait override button is enabled or disabled.
        """
        interface_dict = self.interface_dictionary[caller]['mainInterface']
        interface_dict['pauseBotButton'].setText(pause_text)
        interface_dict['forceShortButton'].setEnabled(short_btn)
        interface_dict['forceLongButton'].setEnabled(long_btn)
        interface_dict['exitPositionButton'].setEnabled(exit_btn)
        interface_dict['waitOverrideButton'].setEnabled(wait_btn)

    def pause_or_resume_bot(self, caller):
        """
        Pauses or resumes bot logic based on caller.
        :param caller: Caller object that specifies which trading object will be paused or resumed.
        """
        trader = self.get_trader(caller)
        pause_button = self.interface_dictionary[caller]['mainInterface']['pauseBotButton']
        if pause_button.text() == 'Pause Bot':
            trader.in_human_control = True
            pause_button.setText('Resume Bot')
            self.add_to_monitor(caller, 'Pausing bot logic.')
        else:
            trader.in_human_control = False
            pause_button.setText('Pause Bot')
            self.add_to_monitor(caller, 'Resuming bot logic.')

    def set_advanced_logging(self, boolean: bool):
        """
        Sets logging standard.
        :param boolean: Boolean that will determine whether logging is advanced or not. If true, advanced, else regular.
        """
        self.advanced_logging = boolean
        if self.advanced_logging:
            self.add_to_live_activity_monitor('Logging method has been changed to advanced.')
            self.add_to_simulation_activity_monitor('Logging method has been changed to advanced.')
        else:
            self.add_to_live_activity_monitor('Logging method has been changed to simple.')
            self.add_to_simulation_activity_monitor('Logging method has been changed to simple.')

    def set_custom_stop_loss(self, caller, enable: bool = True, foreign_value: float or None = None):
        """
        Enables or disables custom stop loss.
        :param foreign_value: Foreign value to set for custom stop loss not related to GUI.
        :param enable: Boolean that determines whether custom stop loss is enabled or disabled. Default is enable.
        :param caller: Caller that decides which trader object gets the stop loss.
        """
        trader = self.get_trader(caller)
        main_dict = self.interface_dictionary[caller]['mainInterface']
        if enable:
            if foreign_value is None:
                custom_stop_loss = main_dict['customStopLossValue'].value()
            else:
                custom_stop_loss = foreign_value
                main_dict['customStopLossValue'].setValue(round(foreign_value, trader.precision))
            trader.custom_stop_loss = custom_stop_loss
            main_dict['enableCustomStopLossButton'].setEnabled(False)
            main_dict['disableCustomStopLossButton'].setEnabled(True)
            self.add_to_monitor(caller, f'Set custom stop loss at ${custom_stop_loss}')
        else:
            trader.custom_stop_loss = None
            main_dict['enableCustomStopLossButton'].setEnabled(True)
            main_dict['disableCustomStopLossButton'].setEnabled(False)
            self.add_to_monitor(caller, 'Removed custom stop loss.')

    @staticmethod
    def test_table(table, trade: list):
        """
        Initial function made to test table functionality in QT.
        :param table: Table to insert row at.
        :param trade: Trade information to add.
        """
        row_position = table.rowCount()
        columns = table.columnCount()

        table.insertRow(row_position)
        for column in range(columns):
            cell = QTableWidgetItem(str(trade[column]))
            table.setItem(row_position, column, cell)

    def get_activity_table(self, caller):
        """
        Returns activity table based on the caller provided.
        :param caller: Caller enum.
        :return: Activity table for the caller.
        """
        if caller == LIVE:
            return self.activityMonitor
        elif caller == SIMULATION:
            return self.simulationActivityMonitor
        elif caller == BACKTEST:
            return self.backtestTable
        else:
            raise ValueError("Invalid type of caller specified.")

    def add_to_monitor(self, caller: int, message: str):
        """
        Adds message to the monitor based on caller.
        :param caller: Caller that determines which table gets the message.
        :param message: Message to be added.
        """
        if caller == SIMULATION:
            self.add_to_simulation_activity_monitor(message)
        elif caller == LIVE:
            self.add_to_live_activity_monitor(message)
        elif caller == BACKTEST:
            self.add_to_backtest_monitor(message)
        else:
            raise TypeError("Invalid type of caller specified.")

    def add_to_backtest_monitor(self, message: str):
        """
        Function that adds activity information to the backtest activity monitor.
        :param message: Message to add to backtest activity log.
        """
        add_to_table(self.backtestTable, [message])
        self.backtestTable.scrollToBottom()

    def add_to_simulation_activity_monitor(self, message: str):
        """
        Function that adds activity information to the simulation activity monitor.
        :param message: Message to add to simulation activity log.
        """
        add_to_table(self.simulationActivityMonitor, [message])
        self.simulationActivityMonitor.scrollToBottom()

    def add_to_live_activity_monitor(self, message: str):
        """
        Function that adds activity information to activity monitor.
        :param message: Message to add to activity log.
        """
        add_to_table(self.activityMonitor, [message])
        self.activityMonitor.scrollToBottom()

    def update_trades_table_and_activity_monitor(self, trade: dict, caller):
        """
        Updates trade table and activity based on caller and sends message to Telegram if live bot is trading and
        Telegram feature is enabled.
        :param trade: Trade information to add to activity monitor and trades table.
        :param caller: Caller object that will rule which tables get updated.
        """
        table = self.interface_dictionary[caller]['mainInterface']['historyTable']
        trader = self.get_trader(caller)

        if not trader:
            return

        trade_data = [trade['orderID'],
                      trade['pair'],
                      trade['price'],
                      trade['percentage'],
                      trade['profit'],
                      trade['method'],
                      trade['action']]

        add_to_table(table, trade_data)
        self.add_to_monitor(caller, trade['action'])

        if caller == LIVE and self.telegram_bot and self.configuration.enableTelegramSendMessage.isChecked():
            self.inform_telegram(message=trade['action'])

        monitor = self.get_activity_table(caller=caller)
        monitor.scrollToBottom()
        table.scrollToBottom()

    def closeEvent(self, event):  # pylint:disable=invalid-name
        """
        Close event override. Makes user confirm they want to end program if something is running live.
        :param event: close event
        """
        save_state(self.configuration)
        message = ""
        if self.simulation_running_live and self.running_live:
            message = "There is a live bot and a simulation running."
        elif self.simulation_running_live:
            message = "There is a simulation running."
        elif self.running_live:
            message = "There is a live bot running."

        confirm = confirm_message_box(
            message=f"{message} Are you sure you want to end Algobot?",
            parent=self
        )

        if confirm:
            if self.running_live:
                self.end_bot_gracefully(caller=LIVE)
            elif self.simulation_running_live:
                self.end_bot_gracefully(caller=SIMULATION)
            event.accept()
        else:
            event.ignore()

    def show_main_settings(self):
        """
        Opens main settings in the configuration window.
        """
        show_and_bring_window_to_front(self.configuration)
        self.configuration.configurationTabWidget.setCurrentIndex(0)
        self.configuration.mainConfigurationTabWidget.setCurrentIndex(0)

    def show_backtest_settings(self):
        """
        Opens backtest settings in the configuration window.
        """
        show_and_bring_window_to_front(self.configuration)
        self.configuration.configurationTabWidget.setCurrentIndex(1)
        self.configuration.backtestConfigurationTabWidget.setCurrentIndex(0)

    def show_optimizer_settings(self):
        """
        Open configuration settings for optimizer.
        """
        show_and_bring_window_to_front(self.configuration)
        self.configuration.configurationTabWidget.setCurrentIndex(2)
        self.configuration.optimizerConfigurationTabWidget.setCurrentIndex(0)

    def show_simulation_settings(self):
        """
        Opens simulation settings in the configuration window.
        """
        show_and_bring_window_to_front(self.configuration)
        self.configuration.configurationTabWidget.setCurrentIndex(3)
        self.configuration.simulationConfigurationTabWidget.setCurrentIndex(0)

    def show_statistics(self, index: int):
        """
        Opens statistics window and sets tab index to index provided.
        :param index: Index to be changed in the tab.
        """
        show_and_bring_window_to_front(self.statistics)
        self.statistics.statisticsTabWidget.setCurrentIndex(index)

    def update_binance_values(self):
        """
        This will update values from Binance.
        """
        if self.trader is not None:
            thread = worker_thread.Worker(self.trader.retrieve_margin_values)
            thread.signals.finished.connect(lambda: create_popup(self, 'Successfully updated values.'))
            thread.signals.error.connect(lambda x: create_popup(self, x))
            self.thread_pool.start(thread)
        else:
            create_popup(self, 'There is currently no live bot running.')

    def get_preferred_symbol(self) -> Union[None, str]:
        """
        Get preferred symbol on precedence of live bot, simulation bot, then finally backtest bot.
        :return: Preferred symbol.
        """
        if self.trader:
            return self.trader.symbol
        elif self.simulation_trader:
            return self.simulation_trader.symbol
        elif self.backtester:
            return self.backtester.symbol
        else:
            return None

    def open_binance(self, caller: int = None):
        """
        Opens Binance hyperlink.
        :param caller: If provided, it'll open the link to the caller's symbol's link on Binance. By default, if no
        caller is provided, the homepage will open up.
        """
        if caller is None:
            webbrowser.open("https://www.binance.com/en")
        else:
            symbol = self.interface_dictionary[caller]['configuration']['ticker'].text()
            if symbol.strip() == '' or 'USDT' not in symbol:  # TODO: Add more ticker pair separators.
                webbrowser.open("https://www.binance.com/en")
            else:
                index = symbol.index("USDT")
                symbol = f"USDT_{symbol[4:]}" if index == 0 else f"{symbol[:index]}_USDT"
                webbrowser.open(f"https://www.binance.com/en/trade/{symbol}")

    def open_trading_view(self, caller: int = None):
        """
        Opens TradingView hyperlink.
        :param caller: If provided, it'll open the link to the caller's symbol's link on TradingView.
        """
        if caller is None:
            webbrowser.open("https://www.tradingview.com/")
        else:
            symbol = self.interface_dictionary[caller]['configuration']['ticker'].text()
            if symbol.strip() == '':
                webbrowser.open("https://www.tradingview.com/")
            else:
                webbrowser.open(f"https://www.tradingview.com/symbols/{symbol}/?exchange=BINANCE")

    def export_trades(self, caller):
        """
        Export trade history to a CSV file.
        :param caller: Caller that'll determine which trades get exported.
        """
        table = self.interface_dictionary[caller]['mainInterface']['historyTable']
        label = self.interface_dictionary[caller]['mainInterface']['historyLabel']
        columns = table.columnCount()
        rows = table.rowCount()
        trades = []

        if rows == 0:
            label.setText("No data in table currently.")
            return

        for row in range(rows):
            trade = []
            for column in range(columns):
                item = table.item(row, column)
                trade.append(item.text())
            trades.append(trade)

        path = create_folder("Trade History")

        if caller == LIVE:
            default_file = os.path.join(path, 'live_trades.csv')
        else:
            default_file = os.path.join(path, 'simulation_trades.csv')

        path, _ = QFileDialog.getSaveFileName(self, 'Export Trades', default_file, 'CSV (*.csv)')

        if path:
            with open(path, 'w', encoding='utf-8') as f:
                for trade in trades:
                    f.write(','.join(trade) + '\n')
            label.setText(f"Exported trade history successfully to {path}.")
        else:
            label.setText("Could not save trade history.")

    def import_trades(self, caller):
        """
        Import trade histories from a file.
        :param caller: Caller that will determine which trade table gets updated.
        """
        table = self.interface_dictionary[caller]['mainInterface']['historyTable']
        label = self.interface_dictionary[caller]['mainInterface']['historyLabel']
        path = create_folder("Trade History")
        path, _ = QFileDialog.getOpenFileName(self, 'Import Trades', path, "CSV (*.csv)")

        try:
            with open(path, 'r', encoding='utf-8') as f:
                rows = f.readlines()
                for row in rows:
                    row = row.strip().split(',')
                    add_to_table(table, row, insert_date=False)
            label.setText("Imported trade history successfully.")
        except Exception as e:
            label.setText("Could not import trade history due to data corruption or no file being selected.")
            self.logger.exception(str(e))

    def create_popup_and_emit_message(self, caller: int, message: str):
        """
        Creates a popup and emits message simultaneously with caller and messages provided.
        :param caller: Caller activity monitor to add message to.
        :param message: Message to create popup of emit to activity monitor.
        """
        self.add_to_monitor(caller, message)
        create_popup(self, message)

    def get_lower_interval_data(self, caller: int) -> Data:
        """
        Returns interface's lower interval data object.
        :param caller: Caller that determines which lower interval data object gets returned.
        :return: Data object.
        """
        if caller == SIMULATION:
            return self.simulation_lower_interval_data
        elif caller == LIVE:
            return self.lower_interval_data
        else:
            raise TypeError("Invalid type of caller specified.")

    def get_trader(self, caller: int) -> Union[SimulationTrader, Backtester]:
        """
        Returns a trader object.
        :param caller: Caller that decides which trader object gets returned.
        :return: Trader object.
        """
        if caller == SIMULATION:
            return self.simulation_trader
        elif caller == LIVE:
            return self.trader
        elif caller == BACKTEST:
            return self.backtester
        else:
            raise TypeError("Invalid type of caller specified.")


def main():
    """
    Main function.
    """
    app.setStyle('Fusion')
    interface = Interface()
    interface.showMaximized()
    app.setWindowIcon(QIcon('../media/algobotwolf.png'))
    sys.excepthook = except_hook
    sys.exit(app.exec_())


def except_hook(cls, exception, trace_back):
    """
    Exception hook.
    """
    sys.__excepthook__(cls, exception, trace_back)


if __name__ == '__main__':
    main()<|MERGE_RESOLUTION|>--- conflicted
+++ resolved
@@ -97,12 +97,8 @@
         elif algobot.LATEST_VERSION == UNKNOWN:
             self.add_to_live_activity_monitor('Failed to fetch latest version metadata.')
         elif algobot.LATEST_VERSION == algobot.CURRENT_VERSION:
-<<<<<<< HEAD
-            self.add_to_live_activity_monitor('No updates found.')
-=======
             self.add_to_live_activity_monitor(f'No updates found. You are running the latest version: '
                                               f'{algobot.CURRENT_VERSION}')
->>>>>>> 1ce86548
         else:
             higher_version = compare_versions(algobot.CURRENT_VERSION, algobot.LATEST_VERSION)
             if higher_version == algobot.LATEST_VERSION:
