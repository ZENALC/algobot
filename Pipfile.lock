{
    "_meta": {
        "hash": {
<<<<<<< HEAD
            "sha256": "df901c3333ab8f62788aad4637f007eeb671c002b1a489eb1b164c5a9c5a9eba"
=======
            "sha256": "27714f4866b4ae3a278679de35b848a3e5be0081a8a732fd4f380e342acd014f"
>>>>>>> b3f3e1cb
        },
        "pipfile-spec": 6,
        "requires": {},
        "sources": [
            {
                "name": "pypi",
                "url": "https://pypi.org/simple",
                "verify_ssl": true
            }
        ]
    },
    "default": {
        "aiohttp": {
            "hashes": [
                "sha256:02f46fc0e3c5ac58b80d4d56eb0a7c7d97fcef69ace9326289fb9f1955e65cfe",
                "sha256:0563c1b3826945eecd62186f3f5c7d31abb7391fedc893b7e2b26303b5a9f3fe",
                "sha256:114b281e4d68302a324dd33abb04778e8557d88947875cbf4e842c2c01a030c5",
                "sha256:14762875b22d0055f05d12abc7f7d61d5fd4fe4642ce1a249abdf8c700bf1fd8",
                "sha256:15492a6368d985b76a2a5fdd2166cddfea5d24e69eefed4630cbaae5c81d89bd",
                "sha256:17c073de315745a1510393a96e680d20af8e67e324f70b42accbd4cb3315c9fb",
                "sha256:209b4a8ee987eccc91e2bd3ac36adee0e53a5970b8ac52c273f7f8fd4872c94c",
                "sha256:230a8f7e24298dea47659251abc0fd8b3c4e38a664c59d4b89cca7f6c09c9e87",
                "sha256:2e19413bf84934d651344783c9f5e22dee452e251cfd220ebadbed2d9931dbf0",
                "sha256:393f389841e8f2dfc86f774ad22f00923fdee66d238af89b70ea314c4aefd290",
                "sha256:3cf75f7cdc2397ed4442594b935a11ed5569961333d49b7539ea741be2cc79d5",
                "sha256:3d78619672183be860b96ed96f533046ec97ca067fd46ac1f6a09cd9b7484287",
                "sha256:40eced07f07a9e60e825554a31f923e8d3997cfc7fb31dbc1328c70826e04cde",
                "sha256:493d3299ebe5f5a7c66b9819eacdcfbbaaf1a8e84911ddffcdc48888497afecf",
                "sha256:4b302b45040890cea949ad092479e01ba25911a15e648429c7c5aae9650c67a8",
                "sha256:515dfef7f869a0feb2afee66b957cc7bbe9ad0cdee45aec7fdc623f4ecd4fb16",
                "sha256:547da6cacac20666422d4882cfcd51298d45f7ccb60a04ec27424d2f36ba3eaf",
                "sha256:5df68496d19f849921f05f14f31bd6ef53ad4b00245da3195048c69934521809",
                "sha256:64322071e046020e8797117b3658b9c2f80e3267daec409b350b6a7a05041213",
                "sha256:7615dab56bb07bff74bc865307aeb89a8bfd9941d2ef9d817b9436da3a0ea54f",
                "sha256:79ebfc238612123a713a457d92afb4096e2148be17df6c50fb9bf7a81c2f8013",
                "sha256:7b18b97cf8ee5452fa5f4e3af95d01d84d86d32c5e2bfa260cf041749d66360b",
                "sha256:932bb1ea39a54e9ea27fc9232163059a0b8855256f4052e776357ad9add6f1c9",
                "sha256:a00bb73540af068ca7390e636c01cbc4f644961896fa9363154ff43fd37af2f5",
                "sha256:a5ca29ee66f8343ed336816c553e82d6cade48a3ad702b9ffa6125d187e2dedb",
                "sha256:af9aa9ef5ba1fd5b8c948bb11f44891968ab30356d65fd0cc6707d989cd521df",
                "sha256:bb437315738aa441251214dad17428cafda9cdc9729499f1d6001748e1d432f4",
                "sha256:bdb230b4943891321e06fc7def63c7aace16095be7d9cf3b1e01be2f10fba439",
                "sha256:c6e9dcb4cb338d91a73f178d866d051efe7c62a7166653a91e7d9fb18274058f",
                "sha256:cffe3ab27871bc3ea47df5d8f7013945712c46a3cc5a95b6bee15887f1675c22",
                "sha256:d012ad7911653a906425d8473a1465caa9f8dea7fcf07b6d870397b774ea7c0f",
                "sha256:d9e13b33afd39ddeb377eff2c1c4f00544e191e1d1dee5b6c51ddee8ea6f0cf5",
                "sha256:e4b2b334e68b18ac9817d828ba44d8fcb391f6acb398bcc5062b14b2cbeac970",
                "sha256:e54962802d4b8b18b6207d4a927032826af39395a3bd9196a5af43fc4e60b009",
                "sha256:f705e12750171c0ab4ef2a3c76b9a4024a62c4103e3a55dd6f99265b9bc6fcfc",
                "sha256:f881853d2643a29e643609da57b96d5f9c9b93f62429dcc1cbb413c7d07f0e1a",
                "sha256:fe60131d21b31fd1a14bd43e6bb88256f69dfc3188b3a89d736d6c71ed43ec95"
            ],
            "index": "pypi",
            "version": "==3.7.4.post0"
        },
        "apscheduler": {
            "hashes": [
                "sha256:3bb5229eed6fbbdafc13ce962712ae66e175aa214c69bed35a06bffcf0c5e244",
                "sha256:e8b1ecdb4c7cb2818913f766d5898183c7cb8936680710a4d3a966e02262e526"
            ],
            "index": "pypi",
            "version": "==3.6.3"
        },
        "async-timeout": {
            "hashes": [
                "sha256:0c3c816a028d47f659d6ff5c745cb2acf1f966da1fe5c19c77a70282b25f4c5f",
                "sha256:4291ca197d287d274d0b6cb5d6f8f8f82d434ed288f962539ff18cc9012f9ea3"
            ],
            "index": "pypi",
            "version": "==3.0.1"
        },
        "attrs": {
            "hashes": [
                "sha256:149e90d6d8ac20db7a955ad60cf0e6881a3f20d37096140088356da6c716b0b1",
                "sha256:ef6aaac3ca6cd92904cdd0d83f629a15f18053ec84e6432106f7a4d04ae4f5fb"
            ],
            "index": "pypi",
            "version": "==21.2.0"
        },
        "beautifulsoup4": {
            "hashes": [
                "sha256:4c98143716ef1cb40bf7f39a8e3eec8f8b009509e74904ba3a7b315431577e35",
                "sha256:84729e322ad1d5b4d25f805bfa05b902dd96450f43842c4e99067d5e1369eb25",
                "sha256:fff47e031e34ec82bf17e00da8f592fe7de69aeea38be00523c04623c04fb666"
            ],
            "index": "pypi",
            "version": "==4.9.3"
        },
        "cachetools": {
            "hashes": [
                "sha256:2cc0b89715337ab6dbba85b5b50effe2b0c74e035d83ee8ed637cf52f12ae001",
                "sha256:61b5ed1e22a0924aed1d23b478f37e8d52549ff8a961de2909c69bf950020cff"
            ],
            "markers": "python_version ~= '3.5'",
            "version": "==4.2.2"
        },
        "certifi": {
            "hashes": [
                "sha256:2bbf76fd432960138b3ef6dda3dde0544f27cbf8546c458e60baf371917ba9ee",
                "sha256:50b1e4f8446b06f41be7dd6338db18e0990601dce795c2b1686458aa7e8fa7d8"
            ],
            "index": "pypi",
            "version": "==2021.5.30"
        },
        "chardet": {
            "hashes": [
                "sha256:0d6f53a15db4120f2b08c94f11e7d93d2c911ee118b6b30a04ec3ee8310179fa",
                "sha256:f864054d66fd9118f2e67044ac8981a54775ec5b67aed0441892edb553d21da5"
            ],
            "index": "pypi",
            "version": "==4.0.0"
        },
        "charset-normalizer": {
            "hashes": [
                "sha256:5d209c0a931f215cee683b6445e2d77677e7e75e159f78def0db09d68fafcaa6",
                "sha256:5ec46d183433dcbd0ab716f2d7f29d8dee50505b3fdb40c6b985c7c4f5a3591f"
            ],
            "markers": "python_version >= '3'",
            "version": "==2.0.6"
        },
        "dateparser": {
            "hashes": [
                "sha256:159cc4e01a593706a15cd4e269a0b3345edf3aef8bf9278a57dac8adf5bf1e4a",
                "sha256:17202df32c7a36e773136ff353aa3767e987f8b3e27374c39fd21a30a803d6f8"
            ],
            "index": "pypi",
            "version": "==1.0.0"
        },
        "et-xmlfile": {
            "hashes": [
                "sha256:8eb9e2bc2f8c97e37a2dc85a09ecdcdec9d8a396530a6d5a33b30b9a92da0c5c",
                "sha256:a2ba85d1d6a74ef63837eed693bcb89c3f752169b0e3e7ae5b16ca5e1b3deada"
            ],
            "index": "pypi",
            "version": "==1.1.0"
        },
        "idna": {
            "hashes": [
                "sha256:b307872f855b18632ce0c21c5e45be78c0ea7ae4c15c828c20788b26921eb3f6",
                "sha256:b97d804b1e9b523befed77c48dacec60e6dcb0b5391d57af6a65a312a90648c0"
            ],
            "index": "pypi",
            "version": "==2.10"
        },
        "multidict": {
            "hashes": [
                "sha256:018132dbd8688c7a69ad89c4a3f39ea2f9f33302ebe567a879da8f4ca73f0d0a",
                "sha256:051012ccee979b2b06be928a6150d237aec75dd6bf2d1eeeb190baf2b05abc93",
                "sha256:05c20b68e512166fddba59a918773ba002fdd77800cad9f55b59790030bab632",
                "sha256:07b42215124aedecc6083f1ce6b7e5ec5b50047afa701f3442054373a6deb656",
                "sha256:0e3c84e6c67eba89c2dbcee08504ba8644ab4284863452450520dad8f1e89b79",
                "sha256:0e929169f9c090dae0646a011c8b058e5e5fb391466016b39d21745b48817fd7",
                "sha256:1ab820665e67373de5802acae069a6a05567ae234ddb129f31d290fc3d1aa56d",
                "sha256:25b4e5f22d3a37ddf3effc0710ba692cfc792c2b9edfb9c05aefe823256e84d5",
                "sha256:2e68965192c4ea61fff1b81c14ff712fc7dc15d2bd120602e4a3494ea6584224",
                "sha256:2f1a132f1c88724674271d636e6b7351477c27722f2ed789f719f9e3545a3d26",
                "sha256:37e5438e1c78931df5d3c0c78ae049092877e5e9c02dd1ff5abb9cf27a5914ea",
                "sha256:3a041b76d13706b7fff23b9fc83117c7b8fe8d5fe9e6be45eee72b9baa75f348",
                "sha256:3a4f32116f8f72ecf2a29dabfb27b23ab7cdc0ba807e8459e59a93a9be9506f6",
                "sha256:46c73e09ad374a6d876c599f2328161bcd95e280f84d2060cf57991dec5cfe76",
                "sha256:46dd362c2f045095c920162e9307de5ffd0a1bfbba0a6e990b344366f55a30c1",
                "sha256:4b186eb7d6ae7c06eb4392411189469e6a820da81447f46c0072a41c748ab73f",
                "sha256:54fd1e83a184e19c598d5e70ba508196fd0bbdd676ce159feb412a4a6664f952",
                "sha256:585fd452dd7782130d112f7ddf3473ffdd521414674c33876187e101b588738a",
                "sha256:5cf3443199b83ed9e955f511b5b241fd3ae004e3cb81c58ec10f4fe47c7dce37",
                "sha256:6a4d5ce640e37b0efcc8441caeea8f43a06addace2335bd11151bc02d2ee31f9",
                "sha256:7df80d07818b385f3129180369079bd6934cf70469f99daaebfac89dca288359",
                "sha256:806068d4f86cb06af37cd65821554f98240a19ce646d3cd24e1c33587f313eb8",
                "sha256:830f57206cc96ed0ccf68304141fec9481a096c4d2e2831f311bde1c404401da",
                "sha256:929006d3c2d923788ba153ad0de8ed2e5ed39fdbe8e7be21e2f22ed06c6783d3",
                "sha256:9436dc58c123f07b230383083855593550c4d301d2532045a17ccf6eca505f6d",
                "sha256:9dd6e9b1a913d096ac95d0399bd737e00f2af1e1594a787e00f7975778c8b2bf",
                "sha256:ace010325c787c378afd7f7c1ac66b26313b3344628652eacd149bdd23c68841",
                "sha256:b47a43177a5e65b771b80db71e7be76c0ba23cc8aa73eeeb089ed5219cdbe27d",
                "sha256:b797515be8743b771aa868f83563f789bbd4b236659ba52243b735d80b29ed93",
                "sha256:b7993704f1a4b204e71debe6095150d43b2ee6150fa4f44d6d966ec356a8d61f",
                "sha256:d5c65bdf4484872c4af3150aeebe101ba560dcfb34488d9a8ff8dbcd21079647",
                "sha256:d81eddcb12d608cc08081fa88d046c78afb1bf8107e6feab5d43503fea74a635",
                "sha256:dc862056f76443a0db4509116c5cd480fe1b6a2d45512a653f9a855cc0517456",
                "sha256:ecc771ab628ea281517e24fd2c52e8f31c41e66652d07599ad8818abaad38cda",
                "sha256:f200755768dc19c6f4e2b672421e0ebb3dd54c38d5a4f262b872d8cfcc9e93b5",
                "sha256:f21756997ad8ef815d8ef3d34edd98804ab5ea337feedcd62fb52d22bf531281",
                "sha256:fc13a9524bc18b6fb6e0dbec3533ba0496bbed167c56d0aabefd965584557d80"
            ],
            "index": "pypi",
            "version": "==5.1.0"
        },
        "numpy": {
            "hashes": [
                "sha256:09858463db6dd9f78b2a1a05c93f3b33d4f65975771e90d2cf7aadb7c2f66edf",
                "sha256:209666ce9d4a817e8a4597cd475b71b4878a85fa4b8db41d79fdb4fdee01dde2",
                "sha256:298156f4d3d46815eaf0fcf0a03f9625fc7631692bd1ad851517ab93c3168fc6",
                "sha256:30fc68307c0155d2a75ad19844224be0f2c6f06572d958db4e2053f816b859ad",
                "sha256:423216d8afc5923b15df86037c6053bf030d15cc9e3224206ef868c2d63dd6dc",
                "sha256:426a00b68b0d21f2deb2ace3c6d677e611ad5a612d2c76494e24a562a930c254",
                "sha256:466e682264b14982012887e90346d33435c984b7fead7b85e634903795c8fdb0",
                "sha256:51a7b9db0a2941434cd930dacaafe0fc9da8f3d6157f9d12f761bbde93f46218",
                "sha256:52a664323273c08f3b473548bf87c8145b7513afd63e4ebba8496ecd3853df13",
                "sha256:550564024dc5ceee9421a86fc0fb378aa9d222d4d0f858f6669eff7410c89bef",
                "sha256:5de64950137f3a50b76ce93556db392e8f1f954c2d8207f78a92d1f79aa9f737",
                "sha256:640c1ccfd56724f2955c237b6ccce2e5b8607c3bc1cc51d3933b8c48d1da3723",
                "sha256:7fdc7689daf3b845934d67cb221ba8d250fdca20ac0334fea32f7091b93f00d3",
                "sha256:805459ad8baaf815883d0d6f86e45b3b0b67d823a8f3fa39b1ed9c45eaf5edf1",
                "sha256:92a0ab128b07799dd5b9077a9af075a63467d03ebac6f8a93e6440abfea4120d",
                "sha256:9f2dc79c093f6c5113718d3d90c283f11463d77daa4e83aeeac088ec6a0bda52",
                "sha256:a5109345f5ce7ddb3840f5970de71c34a0ff7fceb133c9441283bb8250f532a3",
                "sha256:a55e4d81c4260386f71d22294795c87609164e22b28ba0d435850fbdf82fc0c5",
                "sha256:a9da45b748caad72ea4a4ed57e9cd382089f33c5ec330a804eb420a496fa760f",
                "sha256:b160b9a99ecc6559d9e6d461b95c8eec21461b332f80267ad2c10394b9503496",
                "sha256:b342064e647d099ca765f19672696ad50c953cac95b566af1492fd142283580f",
                "sha256:b5e8590b9245803c849e09bae070a8e1ff444f45e3f0bed558dd722119eea724",
                "sha256:bf75d5825ef47aa51d669b03ce635ecb84d69311e05eccea083f31c7570c9931",
                "sha256:c01b59b33c7c3ba90744f2c695be571a3bd40ab2ba7f3d169ffa6db3cfba614f",
                "sha256:d96a6a7d74af56feb11e9a443150216578ea07b7450f7c05df40eec90af7f4a7",
                "sha256:dd0e3651d210068d13e18503d75aaa45656eef51ef0b261f891788589db2cc38",
                "sha256:e167b9805de54367dcb2043519382be541117503ce99e3291cc9b41ca0a83557",
                "sha256:e42029e184008a5fd3d819323345e25e2337b0ac7f5c135b7623308530209d57",
                "sha256:f545c082eeb09ae678dd451a1b1dbf17babd8a0d7adea02897a76e639afca310",
                "sha256:fde50062d67d805bc96f1a9ecc0d37bfc2a8f02b937d2c50824d186aa91f2419"
            ],
            "index": "pypi",
            "version": "==1.21.2"
        },
        "openpyxl": {
            "hashes": [
                "sha256:4f2770348c029ce9433316ced8f91ed37d2a605e654f8bfdc93a3524561a8ce2",
                "sha256:52150a09b660fe444af7abe2592b156c14e324526b1968a57705525547317a7f"
            ],
            "index": "pypi",
            "version": "==3.0.8"
        },
        "pandas": {
            "hashes": [
                "sha256:0cd5776be891331a3e6b425b5abeab9596abea18435c5982191356f9b24ae731",
                "sha256:1099e2a0cd3a01ec62cca183fc1555833a2d43764950ef8cb5948c8abfc51014",
                "sha256:132def05e73d292c949b02e7ef873debb77acc44a8b119d215921046f0c3a91d",
                "sha256:1738154049062156429a5cf2fd79a69c9f3fa4f231346a7ec6fd156cd1a9a621",
                "sha256:34ced9ce5d5b17b556486da7256961b55b471d64a8990b56e67a84ebeb259416",
                "sha256:53b17e4debba26b7446b1e4795c19f94f0c715e288e08145e44bdd2865e819b3",
                "sha256:59a78d7066d1c921a77e3306aa0ebf6e55396c097d5dfcc4df8defe3dcecb735",
                "sha256:66a95361b81b4ba04b699ecd2416b0591f40cd1e24c60a8bfe0d19009cfa575a",
                "sha256:69e1b2f5811f46827722fd641fdaeedb26002bd1e504eacc7a8ec36bdc25393e",
                "sha256:7996d311413379136baf0f3cf2a10e331697657c87ced3f17ac7c77f77fe34a3",
                "sha256:89f40e5d21814192802421df809f948247d39ffe171e45fe2ab4abf7bd4279d8",
                "sha256:9cce01f6d655b4add966fcd36c32c5d1fe84628e200626b3f5e2f40db2d16a0f",
                "sha256:a56246de744baf646d1f3e050c4653d632bc9cd2e0605f41051fea59980e880a",
                "sha256:ba7ceb8abc6dbdb1e34612d1173d61e4941f1a1eb7e6f703b2633134ae6a6c89",
                "sha256:c9e8e0ce5284ebebe110efd652c164ed6eab77f5de4c3533abc756302ee77765",
                "sha256:cbcb84d63867af3411fa063af3de64902665bb5b3d40b25b2059e40603594e87",
                "sha256:f07a9745ca075ae73a5ce116f5e58f691c0dc9de0bff163527858459df5c176f",
                "sha256:fa54dc1d3e5d004a09ab0b1751473698011ddf03e14f1f59b84ad9a6ac630975",
                "sha256:fcb71b1935249de80e3a808227189eee381d4d74a31760ced2df21eedc92a8e3"
            ],
            "index": "pypi",
            "version": "==1.3.2"
        },
        "pyqt5": {
            "hashes": [
                "sha256:213bebd51821ed89b4d5b35bb10dbe67564228b3568f463a351a08e8b1677025",
                "sha256:2a69597e0dd11caabe75fae133feca66387819fc9bc050f547e5551bce97e5be",
                "sha256:883a549382fc22d29a0568f3ef20b38c8e7ab633a59498ac4eb63a3bf36d3fd3",
                "sha256:8c0848ba790a895801d5bfd171da31cad3e551dbcc4e59677a3b622de2ceca98",
                "sha256:a88526a271e846e44779bb9ad7a738c6d3c4a9d01e15a128ecfc6dd4696393b7"
            ],
            "index": "pypi",
            "version": "==5.15.4"
        },
        "pyqt5-qt5": {
            "hashes": [
                "sha256:1988f364ec8caf87a6ee5d5a3a5210d57539988bf8e84714c7d60972692e2f4a",
                "sha256:750b78e4dba6bdf1607febedc08738e318ea09e9b10aea9ff0d73073f11f6962",
                "sha256:76980cd3d7ae87e3c7a33bfebfaee84448fd650bad6840471d6cae199b56e154",
                "sha256:9cc7a768b1921f4b982ebc00a318ccb38578e44e45316c7a4a850e953e1dd327"
            ],
            "index": "pypi",
            "version": "==5.15.2"
        },
        "pyqt5-sip": {
            "hashes": [
                "sha256:055581c6fed44ba4302b70eeb82e979ff70400037358908f251cd85cbb3dbd93",
                "sha256:42274a501ab4806d2c31659170db14c282b8313d2255458064666d9e70d96206",
                "sha256:4347bd81d30c8e3181e553b3734f91658cfbdd8f1a19f254777f906870974e6d",
                "sha256:4f8e05fe01d54275877c59018d8e82dcdd0bc5696053a8b830eecea3ce806121",
                "sha256:69a3ad4259172e2b1aa9060de211efac39ddd734a517b1924d9c6c0cc4f55f96",
                "sha256:6a8701892a01a5a2a4720872361197cc80fdd5f49c8482d488ddf38c9c84f055",
                "sha256:83c3220b1ca36eb8623ba2eb3766637b19eb0ce9f42336ad8253656d32750c0a",
                "sha256:a25b9843c7da6a1608f310879c38e6434331aab1dc2fe6cb65c14f1ecf33780e",
                "sha256:ac57d796c78117eb39edd1d1d1aea90354651efac9d3590aac67fa4983f99f1f",
                "sha256:b09f4cd36a4831229fb77c424d89635fa937d97765ec90685e2f257e56a2685a",
                "sha256:c446971c360a0a1030282a69375a08c78e8a61d568bfd6dab3dcc5cf8817f644",
                "sha256:c5216403d4d8d857ec4a61f631d3945e44fa248aa2415e9ee9369ab7c8a4d0c7",
                "sha256:d3e4489d7c2b0ece9d203ae66e573939f7f60d4d29e089c9f11daa17cfeaae32",
                "sha256:d85002238b5180bce4b245c13d6face848faa1a7a9e5c6e292025004f2fd619a",
                "sha256:d8b2bdff7bbf45bc975c113a03b14fd669dc0c73e1327f02706666a7dd51a197",
                "sha256:dd05c768c2b55ffe56a9d49ce6cc77cdf3d53dbfad935258a9e347cbfd9a5850",
                "sha256:fc43f2d7c438517ee33e929e8ae77132749c15909afab6aeece5fcf4147ffdb5"
            ],
            "index": "pypi",
            "version": "==12.9.0"
        },
        "pyqtgraph": {
            "hashes": [
                "sha256:151f2616c75353fdfffa9915ad37b9391af86e5d42ec1e99cb1d1b3062e6353e",
                "sha256:fd0cf0678267b65ec28fb4908a7393424978a8c4b369e5749daf8861478fa4ca"
            ],
            "index": "pypi",
            "version": "==0.12.2"
        },
        "python-binance": {
            "hashes": [
                "sha256:941f0aa9420559e175612fcb2b9f836b98ffe06a812c01dd8ef7bdb132635435",
                "sha256:f3eaa3e93ce6f227073bc6cd131fb1fe9c9bd22195d3305ba75d523511474d49"
            ],
            "index": "pypi",
            "version": "==1.0.12"
        },
        "python-dateutil": {
            "hashes": [
                "sha256:0123cacc1627ae19ddf3c27a5de5bd67ee4586fbdd6440d9748f8abb483d3e86",
                "sha256:961d03dc3453ebbc59dbdea9e4e11c5651520a876d0f4db161e8674aae935da9"
            ],
            "index": "pypi",
            "version": "==2.8.2"
        },
        "python-telegram-bot": {
            "hashes": [
                "sha256:24df75459e335b96baffa6991679f844bd426978af5a69ca419a0ac43a40602c",
                "sha256:3bf210862744068aa789d5110f8e3a00d98912ce50863384836440a18abf76b5"
            ],
            "index": "pypi",
            "version": "==13.7"
        },
        "pytz": {
            "hashes": [
                "sha256:83a4a90894bf38e243cf052c8b58f381bfe9a7a483f6a9cab140bc7f702ac4da",
                "sha256:eb10ce3e7736052ed3623d49975ce333bcd712c7bb19a58b9e2089d4057d0798"
            ],
            "index": "pypi",
            "version": "==2021.1"
        },
        "regex": {
            "hashes": [
                "sha256:026beb631097a4a3def7299aa5825e05e057de3c6d72b139c37813bfa351274b",
                "sha256:14caacd1853e40103f59571f169704367e79fb78fac3d6d09ac84d9197cadd16",
                "sha256:16d9eaa8c7e91537516c20da37db975f09ac2e7772a0694b245076c6d68f85da",
                "sha256:18fdc51458abc0a974822333bd3a932d4e06ba2a3243e9a1da305668bd62ec6d",
                "sha256:28e8af338240b6f39713a34e337c3813047896ace09d51593d6907c66c0708ba",
                "sha256:3835de96524a7b6869a6c710b26c90e94558c31006e96ca3cf6af6751b27dca1",
                "sha256:3905c86cc4ab6d71635d6419a6f8d972cab7c634539bba6053c47354fd04452c",
                "sha256:3c09d88a07483231119f5017904db8f60ad67906efac3f1baa31b9b7f7cca281",
                "sha256:4551728b767f35f86b8e5ec19a363df87450c7376d7419c3cac5b9ceb4bce576",
                "sha256:459bbe342c5b2dec5c5223e7c363f291558bc27982ef39ffd6569e8c082bdc83",
                "sha256:4f421e3cdd3a273bace013751c345f4ebeef08f05e8c10757533ada360b51a39",
                "sha256:577737ec3d4c195c4aef01b757905779a9e9aee608fa1cf0aec16b5576c893d3",
                "sha256:57fece29f7cc55d882fe282d9de52f2f522bb85290555b49394102f3621751ee",
                "sha256:7976d410e42be9ae7458c1816a416218364e06e162b82e42f7060737e711d9ce",
                "sha256:85f568892422a0e96235eb8ea6c5a41c8ccbf55576a2260c0160800dbd7c4f20",
                "sha256:8764a78c5464ac6bde91a8c87dd718c27c1cabb7ed2b4beaf36d3e8e390567f9",
                "sha256:8935937dad2c9b369c3d932b0edbc52a62647c2afb2fafc0c280f14a8bf56a6a",
                "sha256:8fe58d9f6e3d1abf690174fd75800fda9bdc23d2a287e77758dc0e8567e38ce6",
                "sha256:937b20955806381e08e54bd9d71f83276d1f883264808521b70b33d98e4dec5d",
                "sha256:9569da9e78f0947b249370cb8fadf1015a193c359e7e442ac9ecc585d937f08d",
                "sha256:a3b73390511edd2db2d34ff09aa0b2c08be974c71b4c0505b4a048d5dc128c2b",
                "sha256:a4eddbe2a715b2dd3849afbdeacf1cc283160b24e09baf64fa5675f51940419d",
                "sha256:a5c6dbe09aff091adfa8c7cfc1a0e83fdb8021ddb2c183512775a14f1435fe16",
                "sha256:b63e3571b24a7959017573b6455e05b675050bbbea69408f35f3cb984ec54363",
                "sha256:bb350eb1060591d8e89d6bac4713d41006cd4d479f5e11db334a48ff8999512f",
                "sha256:bf6d987edd4a44dd2fa2723fca2790f9442ae4de2c8438e53fcb1befdf5d823a",
                "sha256:bfa6a679410b394600eafd16336b2ce8de43e9b13f7fb9247d84ef5ad2b45e91",
                "sha256:c856ec9b42e5af4fe2d8e75970fcc3a2c15925cbcc6e7a9bcb44583b10b95e80",
                "sha256:cea56288eeda8b7511d507bbe7790d89ae7049daa5f51ae31a35ae3c05408531",
                "sha256:ea212df6e5d3f60341aef46401d32fcfded85593af1d82b8b4a7a68cd67fdd6b",
                "sha256:f35567470ee6dbfb946f069ed5f5615b40edcbb5f1e6e1d3d2b114468d505fc6",
                "sha256:fbc20975eee093efa2071de80df7f972b7b35e560b213aafabcec7c0bd00bd8c",
                "sha256:ff4a8ad9638b7ca52313d8732f37ecd5fd3c8e3aff10a8ccb93176fd5b3812f6"
            ],
            "index": "pypi",
            "version": "==2021.8.3"
        },
        "requests": {
            "hashes": [
                "sha256:6c1246513ecd5ecd4528a0906f910e8f0f9c6b8ec72030dc9fd154dc1a6efd24",
                "sha256:b8aa58f8cf793ffd8782d3d8cb19e66ef36f7aba4353eec859e74678b01b07a7"
            ],
            "index": "pypi",
            "version": "==2.26.0"
        },
        "six": {
            "hashes": [
                "sha256:1e61c37477a1626458e36f7b1d82aa5c9b094fa4802892072e49de9c60c4c926",
                "sha256:8abb2f1d86890a2dfb989f9a77cfcfd3e47c2a354b01111771326f8aa26e0254"
            ],
            "index": "pypi",
            "version": "==1.16.0"
        },
        "soupsieve": {
            "hashes": [
                "sha256:052774848f448cf19c7e959adf5566904d525f33a3f8b6ba6f6f8f26ec7de0cc",
                "sha256:c2c1c2d44f158cdbddab7824a9af8c4f83c76b1e23e049479aa432feb6c4c23b"
            ],
            "index": "pypi",
            "version": "==2.2.1"
        },
        "ta-lib": {
            "hashes": [
                "sha256:74d2f24ca68aa299275f3179a9adde05cff959f91497e088487d0b5c85104e9f"
            ],
            "markers": "sys_platform == 'linux' or sys_platform == 'darwin'",
            "version": "==0.4.21"
        },
        "tornado": {
            "hashes": [
                "sha256:0a00ff4561e2929a2c37ce706cb8233b7907e0cdc22eab98888aca5dd3775feb",
                "sha256:0d321a39c36e5f2c4ff12b4ed58d41390460f798422c4504e09eb5678e09998c",
                "sha256:1e8225a1070cd8eec59a996c43229fe8f95689cb16e552d130b9793cb570a288",
                "sha256:20241b3cb4f425e971cb0a8e4ffc9b0a861530ae3c52f2b0434e6c1b57e9fd95",
                "sha256:25ad220258349a12ae87ede08a7b04aca51237721f63b1808d39bdb4b2164558",
                "sha256:33892118b165401f291070100d6d09359ca74addda679b60390b09f8ef325ffe",
                "sha256:33c6e81d7bd55b468d2e793517c909b139960b6c790a60b7991b9b6b76fb9791",
                "sha256:3447475585bae2e77ecb832fc0300c3695516a47d46cefa0528181a34c5b9d3d",
                "sha256:34ca2dac9e4d7afb0bed4677512e36a52f09caa6fded70b4e3e1c89dbd92c326",
                "sha256:3e63498f680547ed24d2c71e6497f24bca791aca2fe116dbc2bd0ac7f191691b",
                "sha256:548430be2740e327b3fe0201abe471f314741efcb0067ec4f2d7dcfb4825f3e4",
                "sha256:6196a5c39286cc37c024cd78834fb9345e464525d8991c21e908cc046d1cc02c",
                "sha256:61b32d06ae8a036a6607805e6720ef00a3c98207038444ba7fd3d169cd998910",
                "sha256:6286efab1ed6e74b7028327365cf7346b1d777d63ab30e21a0f4d5b275fc17d5",
                "sha256:65d98939f1a2e74b58839f8c4dab3b6b3c1ce84972ae712be02845e65391ac7c",
                "sha256:66324e4e1beede9ac79e60f88de548da58b1f8ab4b2f1354d8375774f997e6c0",
                "sha256:6c77c9937962577a6a76917845d06af6ab9197702a42e1346d8ae2e76b5e3675",
                "sha256:70dec29e8ac485dbf57481baee40781c63e381bebea080991893cd297742b8fd",
                "sha256:7250a3fa399f08ec9cb3f7b1b987955d17e044f1ade821b32e5f435130250d7f",
                "sha256:748290bf9112b581c525e6e6d3820621ff020ed95af6f17fedef416b27ed564c",
                "sha256:7da13da6f985aab7f6f28debab00c67ff9cbacd588e8477034c0652ac141feea",
                "sha256:8f959b26f2634a091bb42241c3ed8d3cedb506e7c27b8dd5c7b9f745318ddbb6",
                "sha256:9de9e5188a782be6b1ce866e8a51bc76a0fbaa0e16613823fc38e4fc2556ad05",
                "sha256:a48900ecea1cbb71b8c71c620dee15b62f85f7c14189bdeee54966fbd9a0c5bd",
                "sha256:b87936fd2c317b6ee08a5741ea06b9d11a6074ef4cc42e031bc6403f82a32575",
                "sha256:c77da1263aa361938476f04c4b6c8916001b90b2c2fdd92d8d535e1af48fba5a",
                "sha256:cb5ec8eead331e3bb4ce8066cf06d2dfef1bfb1b2a73082dfe8a161301b76e37",
                "sha256:cc0ee35043162abbf717b7df924597ade8e5395e7b66d18270116f8745ceb795",
                "sha256:d14d30e7f46a0476efb0deb5b61343b1526f73ebb5ed84f23dc794bdb88f9d9f",
                "sha256:d371e811d6b156d82aa5f9a4e08b58debf97c302a35714f6f45e35139c332e32",
                "sha256:d3d20ea5782ba63ed13bc2b8c291a053c8d807a8fa927d941bd718468f7b950c",
                "sha256:d3f7594930c423fd9f5d1a76bee85a2c36fd8b4b16921cae7e965f22575e9c01",
                "sha256:dcef026f608f678c118779cd6591c8af6e9b4155c44e0d1bc0c87c036fb8c8c4",
                "sha256:e0791ac58d91ac58f694d8d2957884df8e4e2f6687cdf367ef7eb7497f79eaa2",
                "sha256:e385b637ac3acaae8022e7e47dfa7b83d3620e432e3ecb9a3f7f58f150e50921",
                "sha256:e519d64089b0876c7b467274468709dadf11e41d65f63bba207e04217f47c085",
                "sha256:e7229e60ac41a1202444497ddde70a48d33909e484f96eb0da9baf8dc68541df",
                "sha256:ed3ad863b1b40cd1d4bd21e7498329ccaece75db5a5bf58cd3c9f130843e7102",
                "sha256:f0ba29bafd8e7e22920567ce0d232c26d4d47c8b5cf4ed7b562b5db39fa199c5",
                "sha256:fa2ba70284fa42c2a5ecb35e322e68823288a4251f9ba9cc77be04ae15eada68",
                "sha256:fba85b6cd9c39be262fcd23865652920832b61583de2a2ca907dbd8e8a8c81e5"
            ],
            "index": "pypi",
            "version": "==6.1"
        },
        "typing-extensions": {
            "hashes": [
                "sha256:49f75d16ff11f1cd258e1b988ccff82a3ca5570217d7ad8c5f48205dd99a677e",
                "sha256:d8226d10bc02a29bcc81df19a26e56a9647f8b0a6d4a83924139f4a8b01f17b7",
                "sha256:f1d25edafde516b146ecd0613dabcc61409817af4766fbbcfb8d1ad4ec441a34"
            ],
            "index": "pypi",
            "version": "==3.10.0.2"
        },
        "tzlocal": {
            "hashes": [
                "sha256:643c97c5294aedc737780a49d9df30889321cbe1204eac2c2ec6134035a92e44",
                "sha256:e2cb6c6b5b604af38597403e9852872d7f534962ae2954c7f35efcb1ccacf4a4"
            ],
            "index": "pypi",
            "version": "==2.1"
        },
        "ujson": {
            "hashes": [
                "sha256:117855246a9ea3f61f3b69e5ca1b1d11d622b3126f50a0ec08b577cb5c87e56e",
                "sha256:148680f2bc6e52f71c56908b65f59b36a13611ac2f75a86f2cb2bce2b2c2588c",
                "sha256:1fb2455e62f20ab4a6d49f78b5dc4ff99c72fdab9466e761120e9757fa35f4d7",
                "sha256:2251fc9395ba4498cbdc48136a179b8f20914fa8b815aa9453b20b48ad120f43",
                "sha256:22b63ec4409f0d2f2c4c9d5aa331997e02470b7a15a3233f3cc32f2f9b92d58c",
                "sha256:41b7e5422184249b5b94d1571206f76e5d91e8d721ce51abe341a88f41dd6692",
                "sha256:44993136fd2ecade747b6db95917e4f015a3279e09a08113f70cbbd0d241e66a",
                "sha256:44db30b8fc52e70a6f67def11804f74818addafef0a65cd7f0abb98b7830920f",
                "sha256:807bb0585f30a650ec981669827721ed3ee1ee24f2c6f333a64982a40eb66b82",
                "sha256:81a49dbf176ae041fc86d2da564f5b9b46faf657306035632da56ecfd7203193",
                "sha256:8e8fe9bbeca130debb10eea7910433a0714c8efc057fad36353feccb87c1d07f",
                "sha256:9005d0d952d0c1b3dff5cdb79df2bde35a3499e2de3f708a22c45bbb4089a1f6",
                "sha256:971d4b450e689bfec8ad6b22060fb9b9bec1e0860dbdf0fa7cfe4068adbc5f58",
                "sha256:989bed422e7e20c7ba740a4e1bbeb28b3b6324e04f023ea238a2e5449fc53668",
                "sha256:9e962df227fd1d851ff095382a9f8432c2470c3ee640f02ae14231dc5728e6f3",
                "sha256:a873c93d43f9bd14d9e9a6d2c6eb7aae4aad9717fe40c748d0cd4b6ed7767c62",
                "sha256:be6013cda610c5149fb80a84ee815b210aa2e7fe4edf1d2bce42c02336715208",
                "sha256:d1c2fb32976982e4e75ca0843a1e7b2254b8c5d8c45d979ebf2db29305b4fa31",
                "sha256:d2955dd5cce0e76ba56786d647aaedca2cebb75eda9f0ec1787110c3646751a8",
                "sha256:f135db442e5470d9065536745968efc42a60233311c8509b9327bcd59a8821c7",
                "sha256:f453480b275192ae40ef350a4e8288977f00b02e504ed34245ebd12d633620cb"
            ],
            "index": "pypi",
            "version": "==4.1.0"
        },
        "urllib3": {
            "hashes": [
                "sha256:39fb8672126159acb139a7718dd10806104dec1e2f0f6c88aab05d17df10c8d4",
                "sha256:f57b4c16c62fa2760b7e3d97c35b255512fb6b59a259730f36ba32ce9f8e342f"
            ],
            "index": "pypi",
            "version": "==1.26.6"
        },
        "websockets": {
            "hashes": [
                "sha256:0dd4eb8e0bbf365d6f652711ce21b8fd2b596f873d32aabb0fbb53ec604418cc",
                "sha256:1d0971cc7251aeff955aa742ec541ee8aaea4bb2ebf0245748fbec62f744a37e",
                "sha256:1d6b4fddb12ab9adf87b843cd4316c4bd602db8d5efd2fb83147f0458fe85135",
                "sha256:230a3506df6b5f446fed2398e58dcaafdff12d67fe1397dff196411a9e820d02",
                "sha256:276d2339ebf0df4f45df453923ebd2270b87900eda5dfd4a6b0cfa15f82111c3",
                "sha256:2cf04601633a4ec176b9cc3d3e73789c037641001dbfaf7c411f89cd3e04fcaf",
                "sha256:3ddff38894c7857c476feb3538dd847514379d6dc844961dc99f04b0384b1b1b",
                "sha256:48c222feb3ced18f3dc61168ca18952a22fb88e5eb8902d2bf1b50faefdc34a2",
                "sha256:51d04df04ed9d08077d10ccbe21e6805791b78eac49d16d30a1f1fe2e44ba0af",
                "sha256:597c28f3aa7a09e8c070a86b03107094ee5cdafcc0d55f2f2eac92faac8dc67d",
                "sha256:5c8f0d82ea2468282e08b0cf5307f3ad022290ed50c45d5cb7767957ca782880",
                "sha256:7189e51955f9268b2bdd6cc537e0faa06f8fffda7fb386e5922c6391de51b077",
                "sha256:7df3596838b2a0c07c6f6d67752c53859a54993d4f062689fdf547cb56d0f84f",
                "sha256:826ccf85d4514609219725ba4a7abd569228c2c9f1968e8be05be366f68291ec",
                "sha256:836d14eb53b500fd92bd5db2fc5894f7c72b634f9c2a28f546f75967503d8e25",
                "sha256:85db8090ba94e22d964498a47fdd933b8875a1add6ebc514c7ac8703eb97bbf0",
                "sha256:85e701a6c316b7067f1e8675c638036a796fe5116783a4c932e7eb8e305a3ffe",
                "sha256:900589e19200be76dd7cbaa95e9771605b5ce3f62512d039fb3bc5da9014912a",
                "sha256:9147868bb0cc01e6846606cd65cbf9c58598f187b96d14dd1ca17338b08793bb",
                "sha256:9e7fdc775fe7403dbd8bc883ba59576a6232eac96dacb56512daacf7af5d618d",
                "sha256:ab5ee15d3462198c794c49ccd31773d8a2b8c17d622aa184f669d2b98c2f0857",
                "sha256:ad893d889bc700a5835e0a95a3e4f2c39e91577ab232a3dc03c262a0f8fc4b5c",
                "sha256:b2e71c4670ebe1067fa8632f0d081e47254ee2d3d409de54168b43b0ba9147e0",
                "sha256:b43b13e5622c5a53ab12f3272e6f42f1ce37cd5b6684b2676cb365403295cd40",
                "sha256:b4ad84b156cf50529b8ac5cc1638c2cf8680490e3fccb6121316c8c02620a2e4",
                "sha256:be5fd35e99970518547edc906efab29afd392319f020c3c58b0e1a158e16ed20",
                "sha256:caa68c95bc1776d3521f81eeb4d5b9438be92514ec2a79fececda814099c8314",
                "sha256:d144b350045c53c8ff09aa1cfa955012dd32f00c7e0862c199edcabb1a8b32da",
                "sha256:d2c2d9b24d3c65b5a02cac12cbb4e4194e590314519ed49db2f67ef561c3cf58",
                "sha256:e9e5fd6dbdf95d99bc03732ded1fc8ef22ebbc05999ac7e0c7bf57fe6e4e5ae2",
                "sha256:ebf459a1c069f9866d8569439c06193c586e72c9330db1390af7c6a0a32c4afd",
                "sha256:f31722f1c033c198aa4a39a01905951c00bd1c74f922e8afc1b1c62adbcdd56a",
                "sha256:f68c352a68e5fdf1e97288d5cec9296664c590c25932a8476224124aaf90dbcd"
            ],
            "index": "pypi",
            "version": "==9.1"
        },
        "yarl": {
            "hashes": [
                "sha256:00d7ad91b6583602eb9c1d085a2cf281ada267e9a197e8b7cae487dadbfa293e",
                "sha256:0355a701b3998dcd832d0dc47cc5dedf3874f966ac7f870e0f3a6788d802d434",
                "sha256:15263c3b0b47968c1d90daa89f21fcc889bb4b1aac5555580d74565de6836366",
                "sha256:2ce4c621d21326a4a5500c25031e102af589edb50c09b321049e388b3934eec3",
                "sha256:31ede6e8c4329fb81c86706ba8f6bf661a924b53ba191b27aa5fcee5714d18ec",
                "sha256:324ba3d3c6fee56e2e0b0d09bf5c73824b9f08234339d2b788af65e60040c959",
                "sha256:329412812ecfc94a57cd37c9d547579510a9e83c516bc069470db5f75684629e",
                "sha256:4736eaee5626db8d9cda9eb5282028cc834e2aeb194e0d8b50217d707e98bb5c",
                "sha256:4953fb0b4fdb7e08b2f3b3be80a00d28c5c8a2056bb066169de00e6501b986b6",
                "sha256:4c5bcfc3ed226bf6419f7a33982fb4b8ec2e45785a0561eb99274ebbf09fdd6a",
                "sha256:547f7665ad50fa8563150ed079f8e805e63dd85def6674c97efd78eed6c224a6",
                "sha256:5b883e458058f8d6099e4420f0cc2567989032b5f34b271c0827de9f1079a424",
                "sha256:63f90b20ca654b3ecc7a8d62c03ffa46999595f0167d6450fa8383bab252987e",
                "sha256:68dc568889b1c13f1e4745c96b931cc94fdd0defe92a72c2b8ce01091b22e35f",
                "sha256:69ee97c71fee1f63d04c945f56d5d726483c4762845400a6795a3b75d56b6c50",
                "sha256:6d6283d8e0631b617edf0fd726353cb76630b83a089a40933043894e7f6721e2",
                "sha256:72a660bdd24497e3e84f5519e57a9ee9220b6f3ac4d45056961bf22838ce20cc",
                "sha256:73494d5b71099ae8cb8754f1df131c11d433b387efab7b51849e7e1e851f07a4",
                "sha256:7356644cbed76119d0b6bd32ffba704d30d747e0c217109d7979a7bc36c4d970",
                "sha256:8a9066529240171b68893d60dca86a763eae2139dd42f42106b03cf4b426bf10",
                "sha256:8aa3decd5e0e852dc68335abf5478a518b41bf2ab2f330fe44916399efedfae0",
                "sha256:97b5bdc450d63c3ba30a127d018b866ea94e65655efaf889ebeabc20f7d12406",
                "sha256:9ede61b0854e267fd565e7527e2f2eb3ef8858b301319be0604177690e1a3896",
                "sha256:b2e9a456c121e26d13c29251f8267541bd75e6a1ccf9e859179701c36a078643",
                "sha256:b5dfc9a40c198334f4f3f55880ecf910adebdcb2a0b9a9c23c9345faa9185721",
                "sha256:bafb450deef6861815ed579c7a6113a879a6ef58aed4c3a4be54400ae8871478",
                "sha256:c49ff66d479d38ab863c50f7bb27dee97c6627c5fe60697de15529da9c3de724",
                "sha256:ce3beb46a72d9f2190f9e1027886bfc513702d748047b548b05dab7dfb584d2e",
                "sha256:d26608cf178efb8faa5ff0f2d2e77c208f471c5a3709e577a7b3fd0445703ac8",
                "sha256:d597767fcd2c3dc49d6eea360c458b65643d1e4dbed91361cf5e36e53c1f8c96",
                "sha256:d5c32c82990e4ac4d8150fd7652b972216b204de4e83a122546dce571c1bdf25",
                "sha256:d8d07d102f17b68966e2de0e07bfd6e139c7c02ef06d3a0f8d2f0f055e13bb76",
                "sha256:e46fba844f4895b36f4c398c5af062a9808d1f26b2999c58909517384d5deda2",
                "sha256:e6b5460dc5ad42ad2b36cca524491dfcaffbfd9c8df50508bddc354e787b8dc2",
                "sha256:f040bcc6725c821a4c0665f3aa96a4d0805a7aaf2caf266d256b8ed71b9f041c",
                "sha256:f0b059678fd549c66b89bed03efcabb009075bd131c248ecdf087bdb6faba24a",
                "sha256:fcbb48a93e8699eae920f8d92f7160c03567b421bc17362a9ffbbd706a816f71"
            ],
            "index": "pypi",
            "version": "==1.6.3"
        }
    },
    "develop": {
        "anyio": {
            "hashes": [
                "sha256:85913b4e2fec030e8c72a8f9f98092eeb9e25847a6e00d567751b77e34f856fe",
                "sha256:d7c604dd491eca70e19c78664d685d5e4337612d574419d503e76f5d7d1590bd"
            ],
            "markers": "python_full_version >= '3.6.2'",
            "version": "==3.3.1"
        },
        "argon2-cffi": {
            "hashes": [
                "sha256:165cadae5ac1e26644f5ade3bd9c18d89963be51d9ea8817bd671006d7909057",
                "sha256:217b4f0f853ccbbb5045242946ad2e162e396064575860141b71a85eb47e475a",
                "sha256:245f64a203012b144b7b8c8ea6d468cb02b37caa5afee5ba4a10c80599334f6a",
                "sha256:4ad152c418f7eb640eac41ac815534e6aa61d1624530b8e7779114ecfbf327f8",
                "sha256:566ffb581bbd9db5562327aee71b2eda24a1c15b23a356740abe3c011bbe0dcb",
                "sha256:65213a9174320a1aee03fe826596e0620783966b49eb636955958b3074e87ff9",
                "sha256:bc513db2283c385ea4da31a2cd039c33380701f376f4edd12fe56db118a3b21a",
                "sha256:c7a7c8cc98ac418002090e4add5bebfff1b915ea1cb459c578cd8206fef10378",
                "sha256:e4d8f0ae1524b7b0372a3e574a2561cbdddb3fdb6c28b70a72868189bda19659",
                "sha256:f710b61103d1a1f692ca3ecbd1373e28aa5e545ac625ba067ff2feca1b2bb870",
                "sha256:fa7e7d1fc22514a32b1761fdfa1882b6baa5c36bb3ef557bdd69e6fc9ba14a41"
            ],
            "markers": "python_version >= '3.5'",
            "version": "==21.1.0"
        },
        "astroid": {
            "hashes": [
<<<<<<< HEAD
                "sha256:dcc06f6165f415220013801642bd6c9808a02967070919c4b746c6864c205471",
                "sha256:fe81f80c0b35264acb5653302ffbd935d394f1775c5e4487df745bf9c2442708"
            ],
            "markers": "python_version ~= '3.6'",
            "version": "==2.8.0"
        },
        "atomicwrites": {
            "hashes": [
                "sha256:6d1784dea7c0c8d4a5172b6c620f40b6e4cbfdf96d783691f2e1302a7b88e197",
                "sha256:ae70396ad1a434f9c7046fd2dd196fc04b12f9e91ffb859164193be8b6168a7a"
            ],
            "markers": "sys_platform == 'win32'",
            "version": "==1.4.0"
=======
                "sha256:3b680ce0419b8a771aba6190139a3998d14b413852506d99aff8dc2bf65ee67c",
                "sha256:dc1e8b28427d6bbef6b8842b18765ab58f558c42bb80540bd7648c98412af25e"
            ],
            "markers": "python_version ~= '3.6'",
            "version": "==2.7.3"
>>>>>>> b3f3e1cb
        },
        "attrs": {
            "hashes": [
                "sha256:149e90d6d8ac20db7a955ad60cf0e6881a3f20d37096140088356da6c716b0b1",
                "sha256:ef6aaac3ca6cd92904cdd0d83f629a15f18053ec84e6432106f7a4d04ae4f5fb"
            ],
            "index": "pypi",
            "version": "==21.2.0"
        },
        "babel": {
            "hashes": [
                "sha256:ab49e12b91d937cd11f0b67cb259a57ab4ad2b59ac7a3b41d6c06c0ac5b0def9",
                "sha256:bc0c176f9f6a994582230df350aa6e05ba2ebe4b3ac317eab29d9be5d2768da0"
            ],
            "markers": "python_version >= '2.7' and python_version not in '3.0, 3.1, 3.2, 3.3'",
            "version": "==2.9.1"
        },
        "backcall": {
            "hashes": [
                "sha256:5cbdbf27be5e7cfadb448baf0aa95508f91f2bbc6c6437cd9cd06e2a4c215e1e",
                "sha256:fbbce6a29f263178a1f7915c1940bde0ec2b2a967566fe1c65c1dfb7422bd255"
            ],
            "version": "==0.2.0"
        },
        "backports.entry-points-selectable": {
            "hashes": [
                "sha256:988468260ec1c196dab6ae1149260e2f5472c9110334e5d51adcb77867361f6a",
                "sha256:a6d9a871cde5e15b4c4a53e3d43ba890cc6861ec1332c9c2428c92f977192acc"
            ],
            "markers": "python_version >= '2.7'",
            "version": "==1.1.0"
        },
        "bleach": {
            "hashes": [
                "sha256:0900d8b37eba61a802ee40ac0061f8c2b5dee29c1927dd1d233e075ebf5a71da",
                "sha256:4d2651ab93271d1129ac9cbc679f524565cc8a1b791909c4a51eac4446a15994"
            ],
            "markers": "python_version >= '3.6'",
            "version": "==4.1.0"
        },
        "certifi": {
            "hashes": [
                "sha256:2bbf76fd432960138b3ef6dda3dde0544f27cbf8546c458e60baf371917ba9ee",
                "sha256:50b1e4f8446b06f41be7dd6338db18e0990601dce795c2b1686458aa7e8fa7d8"
            ],
            "index": "pypi",
            "version": "==2021.5.30"
        },
        "cffi": {
            "hashes": [
                "sha256:06c54a68935738d206570b20da5ef2b6b6d92b38ef3ec45c5422c0ebaf338d4d",
                "sha256:0c0591bee64e438883b0c92a7bed78f6290d40bf02e54c5bf0978eaf36061771",
                "sha256:19ca0dbdeda3b2615421d54bef8985f72af6e0c47082a8d26122adac81a95872",
                "sha256:22b9c3c320171c108e903d61a3723b51e37aaa8c81255b5e7ce102775bd01e2c",
                "sha256:26bb2549b72708c833f5abe62b756176022a7b9a7f689b571e74c8478ead51dc",
                "sha256:33791e8a2dc2953f28b8d8d300dde42dd929ac28f974c4b4c6272cb2955cb762",
                "sha256:3c8d896becff2fa653dc4438b54a5a25a971d1f4110b32bd3068db3722c80202",
                "sha256:4373612d59c404baeb7cbd788a18b2b2a8331abcc84c3ba40051fcd18b17a4d5",
                "sha256:487d63e1454627c8e47dd230025780e91869cfba4c753a74fda196a1f6ad6548",
                "sha256:48916e459c54c4a70e52745639f1db524542140433599e13911b2f329834276a",
                "sha256:4922cd707b25e623b902c86188aca466d3620892db76c0bdd7b99a3d5e61d35f",
                "sha256:55af55e32ae468e9946f741a5d51f9896da6b9bf0bbdd326843fec05c730eb20",
                "sha256:57e555a9feb4a8460415f1aac331a2dc833b1115284f7ded7278b54afc5bd218",
                "sha256:5d4b68e216fc65e9fe4f524c177b54964af043dde734807586cf5435af84045c",
                "sha256:64fda793737bc4037521d4899be780534b9aea552eb673b9833b01f945904c2e",
                "sha256:6d6169cb3c6c2ad50db5b868db6491a790300ade1ed5d1da29289d73bbe40b56",
                "sha256:7bcac9a2b4fdbed2c16fa5681356d7121ecabf041f18d97ed5b8e0dd38a80224",
                "sha256:80b06212075346b5546b0417b9f2bf467fea3bfe7352f781ffc05a8ab24ba14a",
                "sha256:818014c754cd3dba7229c0f5884396264d51ffb87ec86e927ef0be140bfdb0d2",
                "sha256:8eb687582ed7cd8c4bdbff3df6c0da443eb89c3c72e6e5dcdd9c81729712791a",
                "sha256:99f27fefe34c37ba9875f224a8f36e31d744d8083e00f520f133cab79ad5e819",
                "sha256:9f3e33c28cd39d1b655ed1ba7247133b6f7fc16fa16887b120c0c670e35ce346",
                "sha256:a8661b2ce9694ca01c529bfa204dbb144b275a31685a075ce123f12331be790b",
                "sha256:a9da7010cec5a12193d1af9872a00888f396aba3dc79186604a09ea3ee7c029e",
                "sha256:aedb15f0a5a5949ecb129a82b72b19df97bbbca024081ed2ef88bd5c0a610534",
                "sha256:b315d709717a99f4b27b59b021e6207c64620790ca3e0bde636a6c7f14618abb",
                "sha256:ba6f2b3f452e150945d58f4badd92310449876c4c954836cfb1803bdd7b422f0",
                "sha256:c33d18eb6e6bc36f09d793c0dc58b0211fccc6ae5149b808da4a62660678b156",
                "sha256:c9a875ce9d7fe32887784274dd533c57909b7b1dcadcc128a2ac21331a9765dd",
                "sha256:c9e005e9bd57bc987764c32a1bee4364c44fdc11a3cc20a40b93b444984f2b87",
                "sha256:d2ad4d668a5c0645d281dcd17aff2be3212bc109b33814bbb15c4939f44181cc",
                "sha256:d950695ae4381ecd856bcaf2b1e866720e4ab9a1498cba61c602e56630ca7195",
                "sha256:e22dcb48709fc51a7b58a927391b23ab37eb3737a98ac4338e2448bef8559b33",
                "sha256:e8c6a99be100371dbb046880e7a282152aa5d6127ae01783e37662ef73850d8f",
                "sha256:e9dc245e3ac69c92ee4c167fbdd7428ec1956d4e754223124991ef29eb57a09d",
                "sha256:eb687a11f0a7a1839719edd80f41e459cc5366857ecbed383ff376c4e3cc6afd",
                "sha256:eb9e2a346c5238a30a746893f23a9535e700f8192a68c07c0258e7ece6ff3728",
                "sha256:ed38b924ce794e505647f7c331b22a693bee1538fdf46b0222c4717b42f744e7",
                "sha256:f0010c6f9d1a4011e429109fda55a225921e3206e7f62a0c22a35344bfd13cca",
                "sha256:f0c5d1acbfca6ebdd6b1e3eded8d261affb6ddcf2186205518f1428b8569bb99",
                "sha256:f10afb1004f102c7868ebfe91c28f4a712227fe4cb24974350ace1f90e1febbf",
                "sha256:f174135f5609428cc6e1b9090f9268f5c8935fddb1b25ccb8255a2d50de6789e",
                "sha256:f3ebe6e73c319340830a9b2825d32eb6d8475c1dac020b4f0aa774ee3b898d1c",
                "sha256:f627688813d0a4140153ff532537fbe4afea5a3dffce1f9deb7f91f848a832b5",
                "sha256:fd4305f86f53dfd8cd3522269ed7fc34856a8ee3709a5e28b2836b2db9d4cd69"
            ],
            "version": "==1.14.6"
        },
        "cfgv": {
            "hashes": [
                "sha256:c6a0883f3917a037485059700b9e75da2464e6c27051014ad85ba6aaa5884426",
                "sha256:f5a830efb9ce7a445376bb66ec94c638a9787422f96264c98edc6bdeed8ab736"
            ],
            "markers": "python_full_version >= '3.6.1'",
            "version": "==3.3.1"
        },
        "charset-normalizer": {
            "hashes": [
                "sha256:5d209c0a931f215cee683b6445e2d77677e7e75e159f78def0db09d68fafcaa6",
                "sha256:5ec46d183433dcbd0ab716f2d7f29d8dee50505b3fdb40c6b985c7c4f5a3591f"
            ],
            "markers": "python_version >= '3'",
            "version": "==2.0.6"
        },
        "colorama": {
            "hashes": [
                "sha256:5941b2b48a20143d2267e95b1c2a7603ce057ee39fd88e7329b0c292aa16869b",
                "sha256:9f47eda37229f68eee03b24b9748937c7dc3868f906e8ba69fbcbdd3bc5dc3e2"
            ],
            "markers": "sys_platform == 'win32' and sys_platform == 'win32' and sys_platform == 'win32'",
            "version": "==0.4.4"
        },
        "coverage": {
            "hashes": [
                "sha256:004d1880bed2d97151facef49f08e255a20ceb6f9432df75f4eef018fdd5a78c",
                "sha256:01d84219b5cdbfc8122223b39a954820929497a1cb1422824bb86b07b74594b6",
                "sha256:040af6c32813fa3eae5305d53f18875bedd079960822ef8ec067a66dd8afcd45",
                "sha256:06191eb60f8d8a5bc046f3799f8a07a2d7aefb9504b0209aff0b47298333302a",
                "sha256:13034c4409db851670bc9acd836243aeee299949bd5673e11844befcb0149f03",
                "sha256:13c4ee887eca0f4c5a247b75398d4114c37882658300e153113dafb1d76de529",
                "sha256:184a47bbe0aa6400ed2d41d8e9ed868b8205046518c52464fde713ea06e3a74a",
                "sha256:18ba8bbede96a2c3dde7b868de9dcbd55670690af0988713f0603f037848418a",
                "sha256:1aa846f56c3d49205c952d8318e76ccc2ae23303351d9270ab220004c580cfe2",
                "sha256:217658ec7187497e3f3ebd901afdca1af062b42cfe3e0dafea4cced3983739f6",
                "sha256:24d4a7de75446be83244eabbff746d66b9240ae020ced65d060815fac3423759",
                "sha256:2910f4d36a6a9b4214bb7038d537f015346f413a975d57ca6b43bf23d6563b53",
                "sha256:2949cad1c5208b8298d5686d5a85b66aae46d73eec2c3e08c817dd3513e5848a",
                "sha256:2a3859cb82dcbda1cfd3e6f71c27081d18aa251d20a17d87d26d4cd216fb0af4",
                "sha256:2cafbbb3af0733db200c9b5f798d18953b1a304d3f86a938367de1567f4b5bff",
                "sha256:2e0d881ad471768bf6e6c2bf905d183543f10098e3b3640fc029509530091502",
                "sha256:30c77c1dc9f253283e34c27935fded5015f7d1abe83bc7821680ac444eaf7793",
                "sha256:3487286bc29a5aa4b93a072e9592f22254291ce96a9fbc5251f566b6b7343cdb",
                "sha256:372da284cfd642d8e08ef606917846fa2ee350f64994bebfbd3afb0040436905",
                "sha256:41179b8a845742d1eb60449bdb2992196e211341818565abded11cfa90efb821",
                "sha256:44d654437b8ddd9eee7d1eaee28b7219bec228520ff809af170488fd2fed3e2b",
                "sha256:4a7697d8cb0f27399b0e393c0b90f0f1e40c82023ea4d45d22bce7032a5d7b81",
                "sha256:51cb9476a3987c8967ebab3f0fe144819781fca264f57f89760037a2ea191cb0",
                "sha256:52596d3d0e8bdf3af43db3e9ba8dcdaac724ba7b5ca3f6358529d56f7a166f8b",
                "sha256:53194af30d5bad77fcba80e23a1441c71abfb3e01192034f8246e0d8f99528f3",
                "sha256:5fec2d43a2cc6965edc0bb9e83e1e4b557f76f843a77a2496cbe719583ce8184",
                "sha256:6c90e11318f0d3c436a42409f2749ee1a115cd8b067d7f14c148f1ce5574d701",
                "sha256:74d881fc777ebb11c63736622b60cb9e4aee5cace591ce274fb69e582a12a61a",
                "sha256:7501140f755b725495941b43347ba8a2777407fc7f250d4f5a7d2a1050ba8e82",
                "sha256:796c9c3c79747146ebd278dbe1e5c5c05dd6b10cc3bcb8389dfdf844f3ead638",
                "sha256:869a64f53488f40fa5b5b9dcb9e9b2962a66a87dab37790f3fcfb5144b996ef5",
                "sha256:8963a499849a1fc54b35b1c9f162f4108017b2e6db2c46c1bed93a72262ed083",
                "sha256:8d0a0725ad7c1a0bcd8d1b437e191107d457e2ec1084b9f190630a4fb1af78e6",
                "sha256:900fbf7759501bc7807fd6638c947d7a831fc9fdf742dc10f02956ff7220fa90",
                "sha256:92b017ce34b68a7d67bd6d117e6d443a9bf63a2ecf8567bb3d8c6c7bc5014465",
                "sha256:970284a88b99673ccb2e4e334cfb38a10aab7cd44f7457564d11898a74b62d0a",
                "sha256:972c85d205b51e30e59525694670de6a8a89691186012535f9d7dbaa230e42c3",
                "sha256:9a1ef3b66e38ef8618ce5fdc7bea3d9f45f3624e2a66295eea5e57966c85909e",
                "sha256:af0e781009aaf59e25c5a678122391cb0f345ac0ec272c7961dc5455e1c40066",
                "sha256:b6d534e4b2ab35c9f93f46229363e17f63c53ad01330df9f2d6bd1187e5eaacf",
                "sha256:b7895207b4c843c76a25ab8c1e866261bcfe27bfaa20c192de5190121770672b",
                "sha256:c0891a6a97b09c1f3e073a890514d5012eb256845c451bd48f7968ef939bf4ae",
                "sha256:c2723d347ab06e7ddad1a58b2a821218239249a9e4365eaff6649d31180c1669",
                "sha256:d1f8bf7b90ba55699b3a5e44930e93ff0189aa27186e96071fac7dd0d06a1873",
                "sha256:d1f9ce122f83b2305592c11d64f181b87153fc2c2bbd3bb4a3dde8303cfb1a6b",
                "sha256:d314ed732c25d29775e84a960c3c60808b682c08d86602ec2c3008e1202e3bb6",
                "sha256:d636598c8305e1f90b439dbf4f66437de4a5e3c31fdf47ad29542478c8508bbb",
                "sha256:deee1077aae10d8fa88cb02c845cfba9b62c55e1183f52f6ae6a2df6a2187160",
                "sha256:ebe78fe9a0e874362175b02371bdfbee64d8edc42a044253ddf4ee7d3c15212c",
                "sha256:f030f8873312a16414c0d8e1a1ddff2d3235655a2174e3648b4fa66b3f2f1079",
                "sha256:f0b278ce10936db1a37e6954e15a3730bea96a0997c26d7fee88e6c396c2086d",
                "sha256:f11642dddbb0253cc8853254301b51390ba0081750a8ac03f20ea8103f0c56b6"
            ],
            "markers": "python_version >= '2.7' and python_version not in '3.0, 3.1, 3.2, 3.3, 3.4' and python_version < '4.0'",
            "version": "==5.5"
        },
        "debugpy": {
            "hashes": [
                "sha256:0c523fcbb6fb395403ee8508853767b74949335d5cdacc9f83d350670c2c0db2",
                "sha256:135a77ac1a8f6ea49a69928f088967d36842bc492d89b45941c6b19222cffa42",
                "sha256:2019ffcd08d7e643c644cd64bee0fd53c730cb8f15ff37e6a320b5afd3785bfa",
                "sha256:3e4de96c70f3398abd1777f048b47564d98a40df1f72d33b47ef5b9478e07206",
                "sha256:4d53fe5aecf03ba466aa7fa7474c2b2fe28b2a6c0d36688d1e29382bfe88dd5f",
                "sha256:5ded60b402f83df46dee3f25ae5851809937176afdafd3fdbaab60b633b77cad",
                "sha256:7c15014290150b76f0311debf7fbba2e934680572ea60750b0f048143e873b3e",
                "sha256:7e7210a3721fc54b52d8dc2f325e7c937ffcbba02b808e2e3215dcbf0c0b8349",
                "sha256:847926f78c1e33f7318a743837adb6a9b360a825b558fd21f9240ba518fe1bb1",
                "sha256:88b17d7c2130968f75bdc706a33f46a8a6bb90f09512ea3bd984659d446ee4f4",
                "sha256:8d488356cc66172f1ea29635fd148ad131f13fad0e368ae03cc5c0a402372756",
                "sha256:ab3f33499c597a2ce454b81088e7f9d56127686e003c4f7a1c97ad4b38a55404",
                "sha256:c0fd1a66e104752f86ca2faa6a0194dae61442a768f85369fc3d11bacff8120f",
                "sha256:c3d7db37b7eb234e49f50ba22b3b1637e8daadd68985d9cd35a6152aa10faa75",
                "sha256:c9665e58b80d839ae1b0815341c63d00cae557c018f198c0b6b7bc5de9eca144",
                "sha256:dbda8f877c3dec1559c01c63a1de63969e51a4907dc308f4824238bb776026fe",
                "sha256:f3dcc294f3b4d79fdd7ffe1350d5d1e3cc29acaec67dd1c43143a43305bbbc91",
                "sha256:f907941ad7a460646773eb3baae4c88836e9256b390dfbfae8d92a3d3b849a7d"
            ],
            "markers": "python_version >= '2.7' and python_version not in '3.0, 3.1, 3.2, 3.3, 3.4'",
            "version": "==1.4.3"
        },
        "decorator": {
            "hashes": [
                "sha256:7b12e7c3c6ab203a29e157335e9122cb03de9ab7264b137594103fd4a683b374",
                "sha256:e59913af105b9860aa2c8d3272d9de5a56a4e608db9a2f167a8480b323d529a7"
            ],
            "markers": "python_version >= '3.5'",
            "version": "==5.1.0"
        },
        "defusedxml": {
            "hashes": [
                "sha256:1bb3032db185915b62d7c6209c5a8792be6a32ab2fedacc84e01b52c51aa3e69",
                "sha256:a352e7e428770286cc899e2542b6cdaedb2b4953ff269a210103ec58f6198a61"
            ],
            "markers": "python_version >= '2.7' and python_version not in '3.0, 3.1, 3.2, 3.3, 3.4'",
            "version": "==0.7.1"
        },
        "distlib": {
            "hashes": [
                "sha256:106fef6dc37dd8c0e2c0a60d3fca3e77460a48907f335fa28420463a6f799736",
                "sha256:23e223426b28491b1ced97dc3bbe183027419dfc7982b4fa2f05d5f3ff10711c"
            ],
            "version": "==0.3.2"
        },
        "entrypoints": {
            "hashes": [
                "sha256:589f874b313739ad35be6e0cd7efde2a4e9b6fea91edcc34e58ecbb8dbe56d19",
                "sha256:c70dd71abe5a8c85e55e12c19bd91ccfeec11a6e99044204511f9ed547d48451"
            ],
            "markers": "python_version >= '2.7'",
            "version": "==0.3"
        },
        "filelock": {
            "hashes": [
                "sha256:18d82244ee114f543149c66a6e0c14e9c4f8a1044b5cdaadd0f82159d6a6ff59",
                "sha256:929b7d63ec5b7d6b71b0fa5ac14e030b3f70b75747cef1b10da9b879fef15836"
            ],
            "version": "==3.0.12"
        },
        "flake8": {
            "hashes": [
                "sha256:07528381786f2a6237b061f6e96610a4167b226cb926e2aa2b6b1d78057c576b",
                "sha256:bf8fd333346d844f616e8d47905ef3a3384edae6b4e9beb0c5101e25e3110907"
            ],
            "index": "pypi",
            "version": "==3.9.2"
        },
        "identify": {
            "hashes": [
<<<<<<< HEAD
                "sha256:528a88021749035d5a39fe2ba67c0642b8341aaf71889da0e1ed669a429b87f0",
                "sha256:de83a84d774921669774a2000bf87ebba46b4d1c04775f4a5d37deff0cf39f73"
            ],
            "markers": "python_full_version >= '3.6.1'",
            "version": "==2.2.15"
=======
                "sha256:113a76a6ba614d2a3dd408b3504446bcfac0370da5995aa6a17fd7c6dffde02d",
                "sha256:32f465f3c48083f345ad29a9df8419a4ce0674bf4a8c3245191d65c83634bdbf"
            ],
            "markers": "python_full_version >= '3.6.1'",
            "version": "==2.2.14"
>>>>>>> b3f3e1cb
        },
        "idna": {
            "hashes": [
                "sha256:b307872f855b18632ce0c21c5e45be78c0ea7ae4c15c828c20788b26921eb3f6",
                "sha256:b97d804b1e9b523befed77c48dacec60e6dcb0b5391d57af6a65a312a90648c0"
            ],
            "index": "pypi",
            "version": "==2.10"
        },
        "iniconfig": {
            "hashes": [
                "sha256:011e24c64b7f47f6ebd835bb12a743f2fbe9a26d4cecaa7f53bc4f35ee9da8b3",
                "sha256:bc3af051d7d14b2ee5ef9969666def0cd1a000e121eaea580d4a313df4b37f32"
            ],
            "version": "==1.1.1"
        },
        "ipykernel": {
            "hashes": [
                "sha256:a3f6c2dda2ecf63b37446808a70ed825fea04790779ca524889c596deae0def8",
                "sha256:df3355e5eec23126bc89767a676c5f0abfc7f4c3497d118c592b83b316e8c0cd"
            ],
            "markers": "python_version >= '3.7'",
            "version": "==6.4.1"
        },
        "ipython": {
            "hashes": [
                "sha256:58b55ebfdfa260dad10d509702dc2857cb25ad82609506b070cf2d7b7df5af13",
                "sha256:75b5e060a3417cf64f138e0bb78e58512742c57dc29db5a5058a2b1f0c10df02"
            ],
            "markers": "python_version >= '3.7'",
            "version": "==7.27.0"
        },
        "ipython-genutils": {
            "hashes": [
                "sha256:72dd37233799e619666c9f639a9da83c34013a73e8bbc79a7a6348d93c61fab8",
                "sha256:eb2e116e75ecef9d4d228fdc66af54269afa26ab4463042e33785b887c628ba8"
            ],
            "version": "==0.2.0"
        },
        "isort": {
            "hashes": [
                "sha256:9c2ea1e62d871267b78307fe511c0838ba0da28698c5732d54e2790bf3ba9899",
                "sha256:e17d6e2b81095c9db0a03a8025a957f334d6ea30b26f9ec70805411e5c7c81f2"
            ],
            "index": "pypi",
            "version": "==5.9.3"
        },
        "jedi": {
            "hashes": [
                "sha256:18456d83f65f400ab0c2d3319e48520420ef43b23a086fdc05dff34132f0fb93",
                "sha256:92550a404bad8afed881a137ec9a461fed49eca661414be45059329614ed0707"
            ],
            "markers": "python_version >= '3.6'",
            "version": "==0.18.0"
        },
        "jinja2": {
            "hashes": [
                "sha256:1f06f2da51e7b56b8f238affdd6b4e2c61e39598a378cc49345bc1bd42a978a4",
                "sha256:703f484b47a6af502e743c9122595cc812b0271f661722403114f71a79d0f5a4"
            ],
            "markers": "python_version >= '3.6'",
            "version": "==3.0.1"
        },
        "json5": {
            "hashes": [
                "sha256:823e510eb355949bed817e1f3e2d682455dc6af9daf6066d5698d6a2ca4481c2",
                "sha256:9175ad1bc248e22bb8d95a8e8d765958bf0008fef2fe8abab5bc04e0f1ac8302"
            ],
            "version": "==0.9.6"
        },
        "jsonschema": {
            "hashes": [
                "sha256:4e5b3cf8216f577bee9ce139cbe72eca3ea4f292ec60928ff24758ce626cd163",
                "sha256:c8a85b28d377cc7737e46e2d9f2b4f44ee3c0e1deac6bf46ddefc7187d30797a"
            ],
            "version": "==3.2.0"
        },
        "jupyter-client": {
            "hashes": [
<<<<<<< HEAD
                "sha256:b07ceecb8f845f908bbd0f78bb17c0abac7b393de9d929bd92190e36c24c201e",
                "sha256:bb58e3218d74e072673948bd1e2a6bb3b65f32447b3e8c143eeca16b946ee230"
            ],
            "markers": "python_full_version >= '3.6.1'",
            "version": "==7.0.3"
=======
                "sha256:0c6cabd07e003a2e9692394bf1ae794188ad17d2e250ed747232d7a473aa772c",
                "sha256:37a30c13d3655b819add61c830594090af7fca40cd2d74f41cad9e2e12118501"
            ],
            "markers": "python_full_version >= '3.6.1'",
            "version": "==7.0.2"
>>>>>>> b3f3e1cb
        },
        "jupyter-core": {
            "hashes": [
                "sha256:8dd262ec8afae95bd512518eb003bc546b76adbf34bf99410e9accdf4be9aa3a",
                "sha256:ef210dcb4fca04de07f2ead4adf408776aca94d17151d6f750ad6ded0b91ea16"
            ],
            "markers": "python_version >= '3.6'",
            "version": "==4.8.1"
        },
        "jupyter-server": {
            "hashes": [
                "sha256:827c134da7a9e09136c2dc2fd16743350970105247f085abfc6ce0432d0c979e",
                "sha256:8ab4f484a4a2698f757cff0769d27b5d991e0232a666d54f4d6ada4e6a61330b"
            ],
            "markers": "python_version >= '3.6'",
            "version": "==1.11.0"
        },
        "jupyterlab": {
            "hashes": [
<<<<<<< HEAD
                "sha256:69745b3e1333b98054fe247efdc7fff16a15334b8a96a8070dffd350b9733017",
                "sha256:d16d244b09ff6c101672637101313263bfd76d4c057bfe79a401fea54e1be0e9"
            ],
            "index": "pypi",
            "version": "==3.1.12"
=======
                "sha256:1c561f1487666e659bf391d2b0d744e53a89567ed314c450bc986127de562254",
                "sha256:8442b87f5715a7110b5afefe2e00effa6d6bb09818c81ca3501ba573bffa4b8d"
            ],
            "index": "pypi",
            "version": "==3.1.10"
>>>>>>> b3f3e1cb
        },
        "jupyterlab-pygments": {
            "hashes": [
                "sha256:abfb880fd1561987efaefcb2d2ac75145d2a5d0139b1876d5be806e32f630008",
                "sha256:cfcda0873626150932f438eccf0f8bf22bfa92345b814890ab360d666b254146"
            ],
            "version": "==0.1.2"
        },
        "jupyterlab-server": {
            "hashes": [
                "sha256:39fd519e9b3275873bd15de891363c28f2649814f7bbc11c57469c60e8408e97",
                "sha256:bfbfbf9886c7fae60d238d458b0eff409528aa286731f01ad1308793e8b5b209"
            ],
            "markers": "python_version >= '3.6'",
            "version": "==2.8.1"
        },
        "lazy-object-proxy": {
            "hashes": [
                "sha256:17e0967ba374fc24141738c69736da90e94419338fd4c7c7bef01ee26b339653",
                "sha256:1fee665d2638491f4d6e55bd483e15ef21f6c8c2095f235fef72601021e64f61",
                "sha256:22ddd618cefe54305df49e4c069fa65715be4ad0e78e8d252a33debf00f6ede2",
                "sha256:24a5045889cc2729033b3e604d496c2b6f588c754f7a62027ad4437a7ecc4837",
                "sha256:410283732af311b51b837894fa2f24f2c0039aa7f220135192b38fcc42bd43d3",
                "sha256:4732c765372bd78a2d6b2150a6e99d00a78ec963375f236979c0626b97ed8e43",
                "sha256:489000d368377571c6f982fba6497f2aa13c6d1facc40660963da62f5c379726",
                "sha256:4f60460e9f1eb632584c9685bccea152f4ac2130e299784dbaf9fae9f49891b3",
                "sha256:5743a5ab42ae40caa8421b320ebf3a998f89c85cdc8376d6b2e00bd12bd1b587",
                "sha256:85fb7608121fd5621cc4377a8961d0b32ccf84a7285b4f1d21988b2eae2868e8",
                "sha256:9698110e36e2df951c7c36b6729e96429c9c32b3331989ef19976592c5f3c77a",
                "sha256:9d397bf41caad3f489e10774667310d73cb9c4258e9aed94b9ec734b34b495fd",
                "sha256:b579f8acbf2bdd9ea200b1d5dea36abd93cabf56cf626ab9c744a432e15c815f",
                "sha256:b865b01a2e7f96db0c5d12cfea590f98d8c5ba64ad222300d93ce6ff9138bcad",
                "sha256:bf34e368e8dd976423396555078def5cfc3039ebc6fc06d1ae2c5a65eebbcde4",
                "sha256:c6938967f8528b3668622a9ed3b31d145fab161a32f5891ea7b84f6b790be05b",
                "sha256:d1c2676e3d840852a2de7c7d5d76407c772927addff8d742b9808fe0afccebdf",
                "sha256:d7124f52f3bd259f510651450e18e0fd081ed82f3c08541dffc7b94b883aa981",
                "sha256:d900d949b707778696fdf01036f58c9876a0d8bfe116e8d220cfd4b15f14e741",
                "sha256:ebfd274dcd5133e0afae738e6d9da4323c3eb021b3e13052d8cbd0e457b1256e",
                "sha256:ed361bb83436f117f9917d282a456f9e5009ea12fd6de8742d1a4752c3017e93",
                "sha256:f5144c75445ae3ca2057faac03fda5a902eff196702b0a24daf1d6ce0650514b"
            ],
            "markers": "python_version >= '2.7' and python_version not in '3.0, 3.1, 3.2, 3.3, 3.4, 3.5'",
            "version": "==1.6.0"
        },
        "markupsafe": {
            "hashes": [
                "sha256:01a9b8ea66f1658938f65b93a85ebe8bc016e6769611be228d797c9d998dd298",
                "sha256:023cb26ec21ece8dc3907c0e8320058b2e0cb3c55cf9564da612bc325bed5e64",
                "sha256:0446679737af14f45767963a1a9ef7620189912317d095f2d9ffa183a4d25d2b",
                "sha256:0717a7390a68be14b8c793ba258e075c6f4ca819f15edfc2a3a027c823718567",
                "sha256:0955295dd5eec6cb6cc2fe1698f4c6d84af2e92de33fbcac4111913cd100a6ff",
                "sha256:0d4b31cc67ab36e3392bbf3862cfbadac3db12bdd8b02a2731f509ed5b829724",
                "sha256:10f82115e21dc0dfec9ab5c0223652f7197feb168c940f3ef61563fc2d6beb74",
                "sha256:168cd0a3642de83558a5153c8bd34f175a9a6e7f6dc6384b9655d2697312a646",
                "sha256:1d609f577dc6e1aa17d746f8bd3c31aa4d258f4070d61b2aa5c4166c1539de35",
                "sha256:1f2ade76b9903f39aa442b4aadd2177decb66525062db244b35d71d0ee8599b6",
                "sha256:2a7d351cbd8cfeb19ca00de495e224dea7e7d919659c2841bbb7f420ad03e2d6",
                "sha256:2d7d807855b419fc2ed3e631034685db6079889a1f01d5d9dac950f764da3dad",
                "sha256:2ef54abee730b502252bcdf31b10dacb0a416229b72c18b19e24a4509f273d26",
                "sha256:36bc903cbb393720fad60fc28c10de6acf10dc6cc883f3e24ee4012371399a38",
                "sha256:37205cac2a79194e3750b0af2a5720d95f786a55ce7df90c3af697bfa100eaac",
                "sha256:3c112550557578c26af18a1ccc9e090bfe03832ae994343cfdacd287db6a6ae7",
                "sha256:3dd007d54ee88b46be476e293f48c85048603f5f516008bee124ddd891398ed6",
                "sha256:47ab1e7b91c098ab893b828deafa1203de86d0bc6ab587b160f78fe6c4011f75",
                "sha256:49e3ceeabbfb9d66c3aef5af3a60cc43b85c33df25ce03d0031a608b0a8b2e3f",
                "sha256:4efca8f86c54b22348a5467704e3fec767b2db12fc39c6d963168ab1d3fc9135",
                "sha256:53edb4da6925ad13c07b6d26c2a852bd81e364f95301c66e930ab2aef5b5ddd8",
                "sha256:5855f8438a7d1d458206a2466bf82b0f104a3724bf96a1c781ab731e4201731a",
                "sha256:594c67807fb16238b30c44bdf74f36c02cdf22d1c8cda91ef8a0ed8dabf5620a",
                "sha256:5bb28c636d87e840583ee3adeb78172efc47c8b26127267f54a9c0ec251d41a9",
                "sha256:60bf42e36abfaf9aff1f50f52644b336d4f0a3fd6d8a60ca0d054ac9f713a864",
                "sha256:611d1ad9a4288cf3e3c16014564df047fe08410e628f89805e475368bd304914",
                "sha256:6557b31b5e2c9ddf0de32a691f2312a32f77cd7681d8af66c2692efdbef84c18",
                "sha256:693ce3f9e70a6cf7d2fb9e6c9d8b204b6b39897a2c4a1aa65728d5ac97dcc1d8",
                "sha256:6a7fae0dd14cf60ad5ff42baa2e95727c3d81ded453457771d02b7d2b3f9c0c2",
                "sha256:6c4ca60fa24e85fe25b912b01e62cb969d69a23a5d5867682dd3e80b5b02581d",
                "sha256:6fcf051089389abe060c9cd7caa212c707e58153afa2c649f00346ce6d260f1b",
                "sha256:7d91275b0245b1da4d4cfa07e0faedd5b0812efc15b702576d103293e252af1b",
                "sha256:905fec760bd2fa1388bb5b489ee8ee5f7291d692638ea5f67982d968366bef9f",
                "sha256:97383d78eb34da7e1fa37dd273c20ad4320929af65d156e35a5e2d89566d9dfb",
                "sha256:984d76483eb32f1bcb536dc27e4ad56bba4baa70be32fa87152832cdd9db0833",
                "sha256:99df47edb6bda1249d3e80fdabb1dab8c08ef3975f69aed437cb69d0a5de1e28",
                "sha256:a30e67a65b53ea0a5e62fe23682cfe22712e01f453b95233b25502f7c61cb415",
                "sha256:ab3ef638ace319fa26553db0624c4699e31a28bb2a835c5faca8f8acf6a5a902",
                "sha256:add36cb2dbb8b736611303cd3bfcee00afd96471b09cda130da3581cbdc56a6d",
                "sha256:b2f4bf27480f5e5e8ce285a8c8fd176c0b03e93dcc6646477d4630e83440c6a9",
                "sha256:b7f2d075102dc8c794cbde1947378051c4e5180d52d276987b8d28a3bd58c17d",
                "sha256:baa1a4e8f868845af802979fcdbf0bb11f94f1cb7ced4c4b8a351bb60d108145",
                "sha256:be98f628055368795d818ebf93da628541e10b75b41c559fdf36d104c5787066",
                "sha256:bf5d821ffabf0ef3533c39c518f3357b171a1651c1ff6827325e4489b0e46c3c",
                "sha256:c47adbc92fc1bb2b3274c4b3a43ae0e4573d9fbff4f54cd484555edbf030baf1",
                "sha256:d7f9850398e85aba693bb640262d3611788b1f29a79f0c93c565694658f4071f",
                "sha256:d8446c54dc28c01e5a2dbac5a25f071f6653e6e40f3a8818e8b45d790fe6ef53",
                "sha256:e0f138900af21926a02425cf736db95be9f4af72ba1bb21453432a07f6082134",
                "sha256:e9936f0b261d4df76ad22f8fee3ae83b60d7c3e871292cd42f40b81b70afae85",
                "sha256:f5653a225f31e113b152e56f154ccbe59eeb1c7487b39b9d9f9cdb58e6c79dc5",
                "sha256:f826e31d18b516f653fe296d967d700fddad5901ae07c622bb3705955e1faa94",
                "sha256:f8ba0e8349a38d3001fae7eadded3f6606f0da5d748ee53cc1dab1d6527b9509",
                "sha256:f9081981fe268bd86831e5c75f7de206ef275defcb82bc70740ae6dc507aee51",
                "sha256:fa130dd50c57d53368c9d59395cb5526eda596d3ffe36666cd81a44d56e48872"
            ],
            "markers": "python_version >= '3.6'",
            "version": "==2.0.1"
        },
        "matplotlib-inline": {
            "hashes": [
                "sha256:a04bfba22e0d1395479f866853ec1ee28eea1485c1d69a6faf00dc3e24ff34ee",
                "sha256:aed605ba3b72462d64d475a21a9296f400a19c4f74a31b59103d2a99ffd5aa5c"
            ],
            "markers": "python_version >= '3.5'",
            "version": "==0.1.3"
        },
        "mccabe": {
            "hashes": [
                "sha256:ab8a6258860da4b6677da4bd2fe5dc2c659cff31b3ee4f7f5d64e79735b80d42",
                "sha256:dd8d182285a0fe56bace7f45b5e7d1a6ebcbf524e8f3bd87eb0f125271b8831f"
            ],
            "version": "==0.6.1"
        },
        "mistune": {
            "hashes": [
                "sha256:59a3429db53c50b5c6bcc8a07f8848cb00d7dc8bdb431a4ab41920d201d4756e",
                "sha256:88a1051873018da288eee8538d476dffe1262495144b33ecb586c4ab266bb8d4"
            ],
            "version": "==0.8.4"
        },
        "nbclassic": {
            "hashes": [
                "sha256:57936a39410a18261442ca3b298421f859c9012272b87bf55e17b5507f052f4d",
                "sha256:863462bf6a6e0e5e502dcc479ce2ea1edf60437c969f1850d0c0823dba0c39b7"
            ],
            "markers": "python_version >= '3.6'",
            "version": "==0.3.2"
        },
        "nbclient": {
            "hashes": [
                "sha256:6c8ad36a28edad4562580847f9f1636fe5316a51a323ed85a24a4ad37d4aefce",
                "sha256:95a300c6fbe73721736cf13972a46d8d666f78794b832866ed7197a504269e11"
            ],
            "markers": "python_full_version >= '3.6.1'",
            "version": "==0.5.4"
        },
        "nbconvert": {
            "hashes": [
                "sha256:37cd92ff2ae6a268e62075ff8b16129e0be4939c4dfcee53dc77cc8a7e06c684",
                "sha256:d22a8ff202644d31db254d24d52c3a96c82156623fcd7c7f987bba2612303ec9"
            ],
            "markers": "python_version >= '3.7'",
            "version": "==6.1.0"
        },
        "nbformat": {
            "hashes": [
                "sha256:b516788ad70771c6250977c1374fcca6edebe6126fd2adb5a69aa5c2356fd1c8",
                "sha256:eb8447edd7127d043361bc17f2f5a807626bc8e878c7709a1c647abda28a9171"
            ],
            "markers": "python_version >= '3.5'",
            "version": "==5.1.3"
        },
        "nest-asyncio": {
            "hashes": [
                "sha256:76d6e972265063fe92a90b9cc4fb82616e07d586b346ed9d2c89a4187acea39c",
                "sha256:afc5a1c515210a23c461932765691ad39e8eba6551c055ac8d5546e69250d0aa"
            ],
            "markers": "python_version >= '3.5'",
            "version": "==1.5.1"
        },
        "nodeenv": {
            "hashes": [
                "sha256:3ef13ff90291ba2a4a7a4ff9a979b63ffdd00a464dbe04acf0ea6471517a4c2b",
                "sha256:621e6b7076565ddcacd2db0294c0381e01fd28945ab36bcf00f41c5daf63bef7"
            ],
            "version": "==1.6.0"
        },
        "notebook": {
            "hashes": [
                "sha256:26b0095c568e307a310fd78818ad8ebade4f00462dada4c0e34cbad632b9085d",
                "sha256:33488bdcc5cbef23c3cfa12cd51b0b5459a211945b5053d17405980611818149"
            ],
            "markers": "python_version >= '3.6'",
            "version": "==6.4.4"
        },
        "packaging": {
            "hashes": [
                "sha256:7dc96269f53a4ccec5c0670940a4281106dd0bb343f47b7471f779df49c2fbe7",
                "sha256:c86254f9220d55e31cc94d69bade760f0847da8000def4dfe1c6b872fd14ff14"
            ],
            "markers": "python_version >= '3.6'",
            "version": "==21.0"
        },
        "pandocfilters": {
            "hashes": [
                "sha256:0b679503337d233b4339a817bfc8c50064e2eff681314376a47cb582305a7a38",
                "sha256:33aae3f25fd1a026079f5d27bdd52496f0e0803b3469282162bafdcbdf6ef14f"
            ],
            "markers": "python_version >= '2.7' and python_version not in '3.0, 3.1, 3.2, 3.3'",
            "version": "==1.5.0"
        },
        "parso": {
            "hashes": [
                "sha256:12b83492c6239ce32ff5eed6d3639d6a536170723c6f3f1506869f1ace413398",
                "sha256:a8c4922db71e4fdb90e0d0bc6e50f9b273d3397925e5e60a717e719201778d22"
            ],
            "markers": "python_version >= '3.6'",
            "version": "==0.8.2"
        },
        "pickleshare": {
            "hashes": [
                "sha256:87683d47965c1da65cdacaf31c8441d12b8044cdec9aca500cd78fc2c683afca",
                "sha256:9649af414d74d4df115d5d718f82acb59c9d418196b7b4290ed47a12ce62df56"
            ],
            "version": "==0.7.5"
        },
        "platformdirs": {
            "hashes": [
                "sha256:15b056538719b1c94bdaccb29e5f81879c7f7f0f4a153f46086d155dffcd4f0f",
                "sha256:8003ac87717ae2c7ee1ea5a84a1a61e87f3fbd16eb5aadba194ea30a9019f648"
            ],
            "markers": "python_version >= '3.6'",
            "version": "==2.3.0"
        },
        "pluggy": {
            "hashes": [
                "sha256:4224373bacce55f955a878bf9cfa763c1e360858e330072059e10bad68531159",
                "sha256:74134bbf457f031a36d68416e1509f34bd5ccc019f0bcc952c7b909d06b37bd3"
            ],
            "markers": "python_version >= '3.6'",
            "version": "==1.0.0"
        },
        "pre-commit": {
            "hashes": [
<<<<<<< HEAD
                "sha256:3c25add78dbdfb6a28a651780d5c311ac40dd17f160eb3954a0c59da40a505a7",
                "sha256:a4ed01000afcb484d9eb8d504272e642c4c4099bbad3a6b27e519bd6a3e928a6"
            ],
            "index": "pypi",
            "version": "==2.15.0"
=======
                "sha256:7977a3103927932d4823178cbe4719ab55bb336f42a9f3bb2776cff99007a117",
                "sha256:a22d12a02da4d8df314187dfe7a61bda6291d57992060522feed30c8cd658b68"
            ],
            "index": "pypi",
            "version": "==2.14.1"
>>>>>>> b3f3e1cb
        },
        "prometheus-client": {
            "hashes": [
                "sha256:3a8baade6cb80bcfe43297e33e7623f3118d660d41387593758e2fb1ea173a86",
                "sha256:b014bc76815eb1399da8ce5fc84b7717a3e63652b0c0f8804092c9363acab1b2"
            ],
            "markers": "python_version >= '2.7' and python_version not in '3.0, 3.1, 3.2, 3.3'",
            "version": "==0.11.0"
        },
        "prompt-toolkit": {
            "hashes": [
                "sha256:6076e46efae19b1e0ca1ec003ed37a933dc94b4d20f486235d436e64771dcd5c",
                "sha256:eb71d5a6b72ce6db177af4a7d4d7085b99756bf656d98ffcc4fecd36850eea6c"
<<<<<<< HEAD
=======
            ],
            "markers": "python_full_version >= '3.6.2'",
            "version": "==3.0.20"
        },
        "ptyprocess": {
            "hashes": [
                "sha256:4b41f3967fce3af57cc7e94b888626c18bf37a083e3651ca8feeb66d492fef35",
                "sha256:5c5d0a3b48ceee0b48485e0c26037c0acd7d29765ca3fbb5cb3831d347423220"
>>>>>>> b3f3e1cb
            ],
            "markers": "python_full_version >= '3.6.2'",
            "version": "==3.0.20"
        },
        "py": {
            "hashes": [
                "sha256:21b81bda15b66ef5e1a777a21c4dcd9c20ad3efd0b3f817e7a809035269e1bd3",
                "sha256:3b80836aa6d1feeaa108e046da6423ab8f6ceda6468545ae8d02d9d58d18818a"
            ],
            "markers": "python_version >= '2.7' and python_version not in '3.0, 3.1, 3.2, 3.3'",
            "version": "==1.10.0"
        },
        "pycodestyle": {
            "hashes": [
                "sha256:514f76d918fcc0b55c6680472f0a37970994e07bbb80725808c17089be302068",
                "sha256:c389c1d06bf7904078ca03399a4816f974a1d590090fecea0c63ec26ebaf1cef"
            ],
            "markers": "python_version >= '2.7' and python_version not in '3.0, 3.1, 3.2, 3.3'",
            "version": "==2.7.0"
        },
        "pycparser": {
            "hashes": [
                "sha256:2d475327684562c3a96cc71adf7dc8c4f0565175cf86b6d7a404ff4c771f15f0",
                "sha256:7582ad22678f0fcd81102833f60ef8d0e57288b6b5fb00323d101be910e35705"
            ],
            "markers": "python_version >= '2.7' and python_version not in '3.0, 3.1, 3.2, 3.3'",
            "version": "==2.20"
        },
        "pyflakes": {
            "hashes": [
                "sha256:7893783d01b8a89811dd72d7dfd4d84ff098e5eed95cfa8905b22bbffe52efc3",
                "sha256:f5bc8ecabc05bb9d291eb5203d6810b49040f6ff446a756326104746cc00c1db"
            ],
            "markers": "python_version >= '2.7' and python_version not in '3.0, 3.1, 3.2, 3.3'",
            "version": "==2.3.1"
        },
        "pygments": {
            "hashes": [
                "sha256:b8e67fe6af78f492b3c4b3e2970c0624cbf08beb1e493b2c99b9fa1b67a20380",
                "sha256:f398865f7eb6874156579fdf36bc840a03cab64d1cde9e93d68f46a425ec52c6"
            ],
            "markers": "python_version >= '3.5'",
            "version": "==2.10.0"
        },
        "pylint": {
            "hashes": [
<<<<<<< HEAD
                "sha256:0f358e221c45cbd4dad2a1e4b883e75d28acdcccd29d40c76eb72b307269b126",
                "sha256:2c9843fff1a88ca0ad98a256806c82c5a8f86086e7ccbdb93297d86c3f90c436"
            ],
            "index": "pypi",
            "version": "==2.11.1"
=======
                "sha256:6758cce3ddbab60c52b57dcc07f0c5d779e5daf0cf50f6faacbef1d3ea62d2a1",
                "sha256:e178e96b6ba171f8ef51fbce9ca30931e6acbea4a155074d80cc081596c9e852"
            ],
            "index": "pypi",
            "version": "==2.10.2"
>>>>>>> b3f3e1cb
        },
        "pyparsing": {
            "hashes": [
                "sha256:c203ec8783bf771a155b207279b9bccb8dea02d8f0c9e5f8ead507bc3246ecc1",
                "sha256:ef9d7589ef3c200abe66653d3f1ab1033c3c419ae9b9bdb1240a85b024efc88b"
            ],
            "markers": "python_version >= '2.6' and python_version not in '3.0, 3.1, 3.2, 3.3'",
            "version": "==2.4.7"
        },
        "pyrsistent": {
            "hashes": [
                "sha256:097b96f129dd36a8c9e33594e7ebb151b1515eb52cceb08474c10a5479e799f2",
                "sha256:2aaf19dc8ce517a8653746d98e962ef480ff34b6bc563fc067be6401ffb457c7",
                "sha256:404e1f1d254d314d55adb8d87f4f465c8693d6f902f67eb6ef5b4526dc58e6ea",
                "sha256:48578680353f41dca1ca3dc48629fb77dfc745128b56fc01096b2530c13fd426",
                "sha256:4916c10896721e472ee12c95cdc2891ce5890898d2f9907b1b4ae0f53588b710",
                "sha256:527be2bfa8dc80f6f8ddd65242ba476a6c4fb4e3aedbf281dfbac1b1ed4165b1",
                "sha256:58a70d93fb79dc585b21f9d72487b929a6fe58da0754fa4cb9f279bb92369396",
                "sha256:5e4395bbf841693eaebaa5bb5c8f5cdbb1d139e07c975c682ec4e4f8126e03d2",
                "sha256:6b5eed00e597b5b5773b4ca30bd48a5774ef1e96f2a45d105db5b4ebb4bca680",
                "sha256:73ff61b1411e3fb0ba144b8f08d6749749775fe89688093e1efef9839d2dcc35",
                "sha256:772e94c2c6864f2cd2ffbe58bb3bdefbe2a32afa0acb1a77e472aac831f83427",
                "sha256:773c781216f8c2900b42a7b638d5b517bb134ae1acbebe4d1e8f1f41ea60eb4b",
                "sha256:a0c772d791c38bbc77be659af29bb14c38ced151433592e326361610250c605b",
                "sha256:b29b869cf58412ca5738d23691e96d8aff535e17390128a1a52717c9a109da4f",
                "sha256:c1a9ff320fa699337e05edcaae79ef8c2880b52720bc031b219e5b5008ebbdef",
                "sha256:cd3caef37a415fd0dae6148a1b6957a8c5f275a62cca02e18474608cb263640c",
                "sha256:d5ec194c9c573aafaceebf05fc400656722793dac57f254cd4741f3c27ae57b4",
                "sha256:da6e5e818d18459fa46fac0a4a4e543507fe1110e808101277c5a2b5bab0cd2d",
                "sha256:e79d94ca58fcafef6395f6352383fa1a76922268fa02caa2272fff501c2fdc78",
                "sha256:f3ef98d7b76da5eb19c37fda834d50262ff9167c65658d1d8f974d2e4d90676b",
                "sha256:f4c8cabb46ff8e5d61f56a037974228e978f26bfefce4f61a4b1ac0ba7a2ab72"
            ],
            "markers": "python_version >= '3.6'",
            "version": "==0.18.0"
        },
        "pytest": {
            "hashes": [
                "sha256:131b36680866a76e6781d13f101efb86cf674ebb9762eb70d3082b6f29889e89",
                "sha256:7310f8d27bc79ced999e760ca304d69f6ba6c6649c0b60fb0e04a4a77cacc134"
            ],
            "index": "pypi",
            "version": "==6.2.5"
        },
        "pytest-cov": {
            "hashes": [
                "sha256:261bb9e47e65bd099c89c3edf92972865210c36813f80ede5277dceb77a4a62a",
                "sha256:261ceeb8c227b726249b376b8526b600f38667ee314f910353fa318caa01f4d7"
            ],
            "index": "pypi",
            "version": "==2.12.1"
        },
        "pytest-socket": {
            "hashes": [
                "sha256:b5abcfd14d9c03e7d4e2875bb5e190af28bf5b4162d0a83e3d7aee6d79f1c85d",
                "sha256:e3bc6cc9c2534289c6a5b9748ca733f6ae8c8d34f1fdab5115ca17a47860bf5e"
            ],
            "index": "pypi",
            "version": "==0.4.1"
        },
        "python-dateutil": {
            "hashes": [
                "sha256:0123cacc1627ae19ddf3c27a5de5bd67ee4586fbdd6440d9748f8abb483d3e86",
                "sha256:961d03dc3453ebbc59dbdea9e4e11c5651520a876d0f4db161e8674aae935da9"
            ],
            "index": "pypi",
            "version": "==2.8.2"
        },
        "pytz": {
            "hashes": [
                "sha256:83a4a90894bf38e243cf052c8b58f381bfe9a7a483f6a9cab140bc7f702ac4da",
                "sha256:eb10ce3e7736052ed3623d49975ce333bcd712c7bb19a58b9e2089d4057d0798"
            ],
            "index": "pypi",
            "version": "==2021.1"
        },
        "pywin32": {
            "hashes": [
                "sha256:595d397df65f1b2e0beaca63a883ae6d8b6df1cdea85c16ae85f6d2e648133fe",
                "sha256:87604a4087434cd814ad8973bd47d6524bd1fa9e971ce428e76b62a5e0860fdf",
                "sha256:88981dd3cfb07432625b180f49bf4e179fb8cbb5704cd512e38dd63636af7a17",
                "sha256:8c9d33968aa7fcddf44e47750e18f3d034c3e443a707688a008a2e52bbef7e96",
                "sha256:93367c96e3a76dfe5003d8291ae16454ca7d84bb24d721e0b74a07610b7be4a7",
                "sha256:9635df6998a70282bd36e7ac2a5cef9ead1627b0a63b17c731312c7a0daebb72",
                "sha256:98f62a3f60aa64894a290fb7494bfa0bfa0a199e9e052e1ac293b2ad3cd2818b",
                "sha256:c866f04a182a8cb9b7855de065113bbd2e40524f570db73ef1ee99ff0a5cc2f0",
                "sha256:dafa18e95bf2a92f298fe9c582b0e205aca45c55f989937c52c454ce65b93c78",
                "sha256:fb3b4933e0382ba49305cc6cd3fb18525df7fd96aa434de19ce0878133bf8e4a"
            ],
            "markers": "sys_platform == 'win32' and platform_python_implementation != 'PyPy'",
            "version": "==301"
        },
        "pywinpty": {
            "hashes": [
                "sha256:5d25b30a2f87105778bc2f57cb1271f58aaa25568921ef042faf001b3b0a7307",
                "sha256:ad60a336d92ac38e2159320db6d5999c4c2726a141c3ed3f9694021feb6a234e",
                "sha256:c5c3550100689632f6663f39865ef8716835dab1838a9eb9b472644af92673f8",
                "sha256:cc700c9d5a9fcebf677ac93a4943ca9a24db6e2f11a5f0e7e8e226184c5036f7",
                "sha256:fb975976ad92be44801de95fdf2b0366747767cb0528478553aff85dd63ebb09"
            ],
            "markers": "os_name == 'nt'",
            "version": "==1.1.4"
        },
        "pyyaml": {
            "hashes": [
                "sha256:08682f6b72c722394747bddaf0aa62277e02557c0fd1c42cb853016a38f8dedf",
                "sha256:0f5f5786c0e09baddcd8b4b45f20a7b5d61a7e7e99846e3c799b05c7c53fa696",
                "sha256:129def1b7c1bf22faffd67b8f3724645203b79d8f4cc81f674654d9902cb4393",
                "sha256:294db365efa064d00b8d1ef65d8ea2c3426ac366c0c4368d930bf1c5fb497f77",
                "sha256:3b2b1824fe7112845700f815ff6a489360226a5609b96ec2190a45e62a9fc922",
                "sha256:3bd0e463264cf257d1ffd2e40223b197271046d09dadf73a0fe82b9c1fc385a5",
                "sha256:4465124ef1b18d9ace298060f4eccc64b0850899ac4ac53294547536533800c8",
                "sha256:49d4cdd9065b9b6e206d0595fee27a96b5dd22618e7520c33204a4a3239d5b10",
                "sha256:4e0583d24c881e14342eaf4ec5fbc97f934b999a6828693a99157fde912540cc",
                "sha256:5accb17103e43963b80e6f837831f38d314a0495500067cb25afab2e8d7a4018",
                "sha256:607774cbba28732bfa802b54baa7484215f530991055bb562efbed5b2f20a45e",
                "sha256:6c78645d400265a062508ae399b60b8c167bf003db364ecb26dcab2bda048253",
                "sha256:72a01f726a9c7851ca9bfad6fd09ca4e090a023c00945ea05ba1638c09dc3347",
                "sha256:74c1485f7707cf707a7aef42ef6322b8f97921bd89be2ab6317fd782c2d53183",
                "sha256:895f61ef02e8fed38159bb70f7e100e00f471eae2bc838cd0f4ebb21e28f8541",
                "sha256:8c1be557ee92a20f184922c7b6424e8ab6691788e6d86137c5d93c1a6ec1b8fb",
                "sha256:bb4191dfc9306777bc594117aee052446b3fa88737cd13b7188d0e7aa8162185",
                "sha256:bfb51918d4ff3d77c1c856a9699f8492c612cde32fd3bcd344af9be34999bfdc",
                "sha256:c20cfa2d49991c8b4147af39859b167664f2ad4561704ee74c1de03318e898db",
                "sha256:cb333c16912324fd5f769fff6bc5de372e9e7a202247b48870bc251ed40239aa",
                "sha256:d2d9808ea7b4af864f35ea216be506ecec180628aced0704e34aca0b040ffe46",
                "sha256:d483ad4e639292c90170eb6f7783ad19490e7a8defb3e46f97dfe4bacae89122",
                "sha256:dd5de0646207f053eb0d6c74ae45ba98c3395a571a2891858e87df7c9b9bd51b",
                "sha256:e1d4970ea66be07ae37a3c2e48b5ec63f7ba6804bdddfdbd3cfd954d25a82e63",
                "sha256:e4fac90784481d221a8e4b1162afa7c47ed953be40d31ab4629ae917510051df",
                "sha256:fa5ae20527d8e831e8230cbffd9f8fe952815b2b7dae6ffec25318803a7528fc",
                "sha256:fd7f6999a8070df521b6384004ef42833b9bd62cfee11a09bda1079b4b704247",
                "sha256:fdc842473cd33f45ff6bce46aea678a54e3d21f1b61a7750ce3c498eedfe25d6",
                "sha256:fe69978f3f768926cfa37b867e3843918e012cf83f680806599ddce33c2c68b0"
            ],
            "markers": "python_version >= '2.7' and python_version not in '3.0, 3.1, 3.2, 3.3, 3.4, 3.5'",
            "version": "==5.4.1"
        },
        "pyzmq": {
            "hashes": [
                "sha256:0ca6cd58f62a2751728016d40082008d3b3412a7f28ddfb4a2f0d3c130f69e74",
                "sha256:1621e7a2af72cced1f6ec8ca8ca91d0f76ac236ab2e8828ac8fe909512d566cb",
                "sha256:18cd854b423fce44951c3a4d3e686bac8f1243d954f579e120a1714096637cc0",
                "sha256:2841997a0d85b998cbafecb4183caf51fd19c4357075dfd33eb7efea57e4c149",
                "sha256:2b97502c16a5ec611cd52410bdfaab264997c627a46b0f98d3f666227fd1ea2d",
                "sha256:3a4c9886d61d386b2b493377d980f502186cd71d501fffdba52bd2a0880cef4f",
                "sha256:3c1895c95be92600233e476fe283f042e71cf8f0b938aabf21b7aafa62a8dac9",
                "sha256:42abddebe2c6a35180ca549fadc7228d23c1e1f76167c5ebc8a936b5804ea2df",
                "sha256:480b9931bfb08bf8b094edd4836271d4d6b44150da051547d8c7113bf947a8b0",
                "sha256:67db33bea0a29d03e6eeec55a8190e033318cee3cbc732ba8fd939617cbf762d",
                "sha256:6b217b8f9dfb6628f74b94bdaf9f7408708cb02167d644edca33f38746ca12dd",
                "sha256:7661fc1d5cb73481cf710a1418a4e1e301ed7d5d924f91c67ba84b2a1b89defd",
                "sha256:76c532fd68b93998aab92356be280deec5de8f8fe59cd28763d2cc8a58747b7f",
                "sha256:79244b9e97948eaf38695f4b8e6fc63b14b78cc37f403c6642ba555517ac1268",
                "sha256:7c58f598d9fcc52772b89a92d72bf8829c12d09746a6d2c724c5b30076c1f11d",
                "sha256:7dc09198e4073e6015d9a8ea093fc348d4e59de49382476940c3dd9ae156fba8",
                "sha256:80e043a89c6cadefd3a0712f8a1322038e819ebe9dbac7eca3bce1721bcb63bf",
                "sha256:851977788b9caa8ed011f5f643d3ee8653af02c5fc723fa350db5125abf2be7b",
                "sha256:8eddc033e716f8c91c6a2112f0a8ebc5e00532b4a6ae1eb0ccc48e027f9c671c",
                "sha256:954e73c9cd4d6ae319f1c936ad159072b6d356a92dcbbabfd6e6204b9a79d356",
                "sha256:ab888624ed68930442a3f3b0b921ad7439c51ba122dbc8c386e6487a658e4a4e",
                "sha256:acebba1a23fb9d72b42471c3771b6f2f18dcd46df77482612054bd45c07dfa36",
                "sha256:b4ebed0977f92320f6686c96e9e8dd29eed199eb8d066936bac991afc37cbb70",
                "sha256:be4e0f229cf3a71f9ecd633566bd6f80d9fa6afaaff5489492be63fe459ef98c",
                "sha256:c0f84360dcca3481e8674393bdf931f9f10470988f87311b19d23cda869bb6b7",
                "sha256:c1e41b32d6f7f9c26bc731a8b529ff592f31fc8b6ef2be9fa74abd05c8a342d7",
                "sha256:cf98fd7a6c8aaa08dbc699ffae33fd71175696d78028281bc7b832b26f00ca57",
                "sha256:d072f7dfbdb184f0786d63bda26e8a0882041b1e393fbe98940395f7fab4c5e2",
                "sha256:d3dcb5548ead4f1123851a5ced467791f6986d68c656bc63bfff1bf9e36671e2",
                "sha256:d6157793719de168b199194f6b6173f0ccd3bf3499e6870fac17086072e39115",
                "sha256:d728b08448e5ac3e4d886b165385a262883c34b84a7fe1166277fe675e1c197a",
                "sha256:de8df0684398bd74ad160afdc2a118ca28384ac6f5e234eb0508858d8d2d9364",
                "sha256:e6a02cf7271ee94674a44f4e62aa061d2d049001c844657740e156596298b70b",
                "sha256:ea12133df25e3a6918718fbb9a510c6ee5d3fdd5a346320421aac3882f4feeea",
                "sha256:f43b4a2e6218371dd4f41e547bd919ceeb6ebf4abf31a7a0669cd11cd91ea973",
                "sha256:f762442bab706fd874064ca218b33a1d8e40d4938e96c24dafd9b12e28017f45",
                "sha256:f89468059ebc519a7acde1ee50b779019535db8dcf9b8c162ef669257fef7a93"
            ],
            "markers": "python_version >= '3.6'",
            "version": "==22.3.0"
        },
        "requests": {
            "hashes": [
                "sha256:6c1246513ecd5ecd4528a0906f910e8f0f9c6b8ec72030dc9fd154dc1a6efd24",
                "sha256:b8aa58f8cf793ffd8782d3d8cb19e66ef36f7aba4353eec859e74678b01b07a7"
            ],
            "index": "pypi",
            "version": "==2.26.0"
        },
        "requests-unixsocket": {
            "hashes": [
                "sha256:014d07bfb66dc805a011a8b4b306cf4ec96d2eddb589f6b2b5765e626f0dc0cc",
                "sha256:9e5c1a20afc3cf786197ae59c79bcdb0e7565f218f27df5f891307ee8817c1ea"
            ],
            "version": "==0.2.0"
        },
        "send2trash": {
            "hashes": [
                "sha256:d2c24762fd3759860a0aff155e45871447ea58d2be6bdd39b5c8f966a0c99c2d",
                "sha256:f20eaadfdb517eaca5ce077640cb261c7d2698385a6a0f072a4a5447fd49fa08"
            ],
            "version": "==1.8.0"
        },
        "six": {
            "hashes": [
                "sha256:1e61c37477a1626458e36f7b1d82aa5c9b094fa4802892072e49de9c60c4c926",
                "sha256:8abb2f1d86890a2dfb989f9a77cfcfd3e47c2a354b01111771326f8aa26e0254"
            ],
            "index": "pypi",
            "version": "==1.16.0"
        },
        "sniffio": {
            "hashes": [
                "sha256:471b71698eac1c2112a40ce2752bb2f4a4814c22a54a3eed3676bc0f5ca9f663",
                "sha256:c4666eecec1d3f50960c6bdf61ab7bc350648da6c126e3cf6898d8cd4ddcd3de"
            ],
            "markers": "python_version >= '3.5'",
            "version": "==1.2.0"
        },
        "terminado": {
            "hashes": [
                "sha256:09fdde344324a1c9c6e610ee4ca165c4bb7f5bbf982fceeeb38998a988ef8452",
                "sha256:b20fd93cc57c1678c799799d117874367cc07a3d2d55be95205b1a88fa08393f"
            ],
            "markers": "python_version >= '3.6'",
            "version": "==0.12.1"
        },
        "testpath": {
            "hashes": [
                "sha256:1acf7a0bcd3004ae8357409fc33751e16d37ccc650921da1094a86581ad1e417",
                "sha256:8044f9a0bab6567fc644a3593164e872543bb44225b0e24846e2c89237937589"
            ],
            "markers": "python_version >= '3.5'",
            "version": "==0.5.0"
        },
        "toml": {
            "hashes": [
                "sha256:806143ae5bfb6a3c6e736a764057db0e6a0e05e338b5630894a5f779cabb4f9b",
                "sha256:b3bda1d108d5dd99f4a20d24d9c348e91c4db7ab1b749200bded2f839ccbe68f"
            ],
            "markers": "python_version >= '2.6' and python_version not in '3.0, 3.1, 3.2, 3.3'",
            "version": "==0.10.2"
        },
        "tornado": {
            "hashes": [
                "sha256:0a00ff4561e2929a2c37ce706cb8233b7907e0cdc22eab98888aca5dd3775feb",
                "sha256:0d321a39c36e5f2c4ff12b4ed58d41390460f798422c4504e09eb5678e09998c",
                "sha256:1e8225a1070cd8eec59a996c43229fe8f95689cb16e552d130b9793cb570a288",
                "sha256:20241b3cb4f425e971cb0a8e4ffc9b0a861530ae3c52f2b0434e6c1b57e9fd95",
                "sha256:25ad220258349a12ae87ede08a7b04aca51237721f63b1808d39bdb4b2164558",
                "sha256:33892118b165401f291070100d6d09359ca74addda679b60390b09f8ef325ffe",
                "sha256:33c6e81d7bd55b468d2e793517c909b139960b6c790a60b7991b9b6b76fb9791",
                "sha256:3447475585bae2e77ecb832fc0300c3695516a47d46cefa0528181a34c5b9d3d",
                "sha256:34ca2dac9e4d7afb0bed4677512e36a52f09caa6fded70b4e3e1c89dbd92c326",
                "sha256:3e63498f680547ed24d2c71e6497f24bca791aca2fe116dbc2bd0ac7f191691b",
                "sha256:548430be2740e327b3fe0201abe471f314741efcb0067ec4f2d7dcfb4825f3e4",
                "sha256:6196a5c39286cc37c024cd78834fb9345e464525d8991c21e908cc046d1cc02c",
                "sha256:61b32d06ae8a036a6607805e6720ef00a3c98207038444ba7fd3d169cd998910",
                "sha256:6286efab1ed6e74b7028327365cf7346b1d777d63ab30e21a0f4d5b275fc17d5",
                "sha256:65d98939f1a2e74b58839f8c4dab3b6b3c1ce84972ae712be02845e65391ac7c",
                "sha256:66324e4e1beede9ac79e60f88de548da58b1f8ab4b2f1354d8375774f997e6c0",
                "sha256:6c77c9937962577a6a76917845d06af6ab9197702a42e1346d8ae2e76b5e3675",
                "sha256:70dec29e8ac485dbf57481baee40781c63e381bebea080991893cd297742b8fd",
                "sha256:7250a3fa399f08ec9cb3f7b1b987955d17e044f1ade821b32e5f435130250d7f",
                "sha256:748290bf9112b581c525e6e6d3820621ff020ed95af6f17fedef416b27ed564c",
                "sha256:7da13da6f985aab7f6f28debab00c67ff9cbacd588e8477034c0652ac141feea",
                "sha256:8f959b26f2634a091bb42241c3ed8d3cedb506e7c27b8dd5c7b9f745318ddbb6",
                "sha256:9de9e5188a782be6b1ce866e8a51bc76a0fbaa0e16613823fc38e4fc2556ad05",
                "sha256:a48900ecea1cbb71b8c71c620dee15b62f85f7c14189bdeee54966fbd9a0c5bd",
                "sha256:b87936fd2c317b6ee08a5741ea06b9d11a6074ef4cc42e031bc6403f82a32575",
                "sha256:c77da1263aa361938476f04c4b6c8916001b90b2c2fdd92d8d535e1af48fba5a",
                "sha256:cb5ec8eead331e3bb4ce8066cf06d2dfef1bfb1b2a73082dfe8a161301b76e37",
                "sha256:cc0ee35043162abbf717b7df924597ade8e5395e7b66d18270116f8745ceb795",
                "sha256:d14d30e7f46a0476efb0deb5b61343b1526f73ebb5ed84f23dc794bdb88f9d9f",
                "sha256:d371e811d6b156d82aa5f9a4e08b58debf97c302a35714f6f45e35139c332e32",
                "sha256:d3d20ea5782ba63ed13bc2b8c291a053c8d807a8fa927d941bd718468f7b950c",
                "sha256:d3f7594930c423fd9f5d1a76bee85a2c36fd8b4b16921cae7e965f22575e9c01",
                "sha256:dcef026f608f678c118779cd6591c8af6e9b4155c44e0d1bc0c87c036fb8c8c4",
                "sha256:e0791ac58d91ac58f694d8d2957884df8e4e2f6687cdf367ef7eb7497f79eaa2",
                "sha256:e385b637ac3acaae8022e7e47dfa7b83d3620e432e3ecb9a3f7f58f150e50921",
                "sha256:e519d64089b0876c7b467274468709dadf11e41d65f63bba207e04217f47c085",
                "sha256:e7229e60ac41a1202444497ddde70a48d33909e484f96eb0da9baf8dc68541df",
                "sha256:ed3ad863b1b40cd1d4bd21e7498329ccaece75db5a5bf58cd3c9f130843e7102",
                "sha256:f0ba29bafd8e7e22920567ce0d232c26d4d47c8b5cf4ed7b562b5db39fa199c5",
                "sha256:fa2ba70284fa42c2a5ecb35e322e68823288a4251f9ba9cc77be04ae15eada68",
                "sha256:fba85b6cd9c39be262fcd23865652920832b61583de2a2ca907dbd8e8a8c81e5"
            ],
            "index": "pypi",
            "version": "==6.1"
        },
        "traitlets": {
            "hashes": [
                "sha256:03f172516916220b58c9f19d7f854734136dd9528103d04e9bf139a92c9f54c4",
                "sha256:bd382d7ea181fbbcce157c133db9a829ce06edffe097bcf3ab945b435452b46d"
            ],
            "markers": "python_version >= '3.7'",
            "version": "==5.1.0"
<<<<<<< HEAD
        },
        "typing-extensions": {
            "hashes": [
                "sha256:0ac0f89795dd19de6b97debb0c6af1c70987fd80a2d62d1958f7e56fcc31b497",
                "sha256:50b6f157849174217d0656f99dc82fe932884fb250826c18350e159ec6cdf342",
                "sha256:779383f6086d90c99ae41cf0ff39aac8a7937a9283ce0a414e5dd782f4c94a84"
            ],
            "index": "pypi",
            "version": "==3.10.0.0"
=======
>>>>>>> b3f3e1cb
        },
        "urllib3": {
            "hashes": [
                "sha256:39fb8672126159acb139a7718dd10806104dec1e2f0f6c88aab05d17df10c8d4",
                "sha256:f57b4c16c62fa2760b7e3d97c35b255512fb6b59a259730f36ba32ce9f8e342f"
            ],
            "index": "pypi",
            "version": "==1.26.6"
        },
        "virtualenv": {
            "hashes": [
                "sha256:4da4ac43888e97de9cf4fdd870f48ed864bbfd133d2c46cbdec941fed4a25aef",
                "sha256:a4b987ec31c3c9996cf1bc865332f967fe4a0512c41b39652d6224f696e69da5"
            ],
            "markers": "python_version >= '2.7' and python_version not in '3.0, 3.1, 3.2, 3.3, 3.4'",
            "version": "==20.8.0"
        },
        "wcwidth": {
            "hashes": [
                "sha256:beb4802a9cebb9144e99086eff703a642a13d6a0052920003a230f3294bbe784",
                "sha256:c4d647b99872929fdb7bdcaa4fbe7f01413ed3d98077df798530e5b04f116c83"
            ],
            "version": "==0.2.5"
        },
        "webencodings": {
            "hashes": [
                "sha256:a0af1213f3c2226497a97e2b3aa01a7e4bee4f403f95be16fc9acd2947514a78",
                "sha256:b36a1c245f2d304965eb4e0a82848379241dc04b865afcc4aab16748587e1923"
            ],
            "version": "==0.5.1"
        },
        "websocket-client": {
            "hashes": [
                "sha256:0133d2f784858e59959ce82ddac316634229da55b498aac311f1620567a710ec",
                "sha256:8dfb715d8a992f5712fff8c843adae94e22b22a99b2c5e6b0ec4a1a981cc4e0d"
            ],
            "markers": "python_version >= '3.6'",
            "version": "==1.2.1"
        },
        "wrapt": {
            "hashes": [
                "sha256:b62ffa81fb85f4332a4f609cab4ac40709470da05643a082ec1eb88e6d9b97d7"
            ],
            "version": "==1.12.1"
        }
    }
}<|MERGE_RESOLUTION|>--- conflicted
+++ resolved
@@ -1,11 +1,7 @@
 {
     "_meta": {
         "hash": {
-<<<<<<< HEAD
-            "sha256": "df901c3333ab8f62788aad4637f007eeb671c002b1a489eb1b164c5a9c5a9eba"
-=======
             "sha256": "27714f4866b4ae3a278679de35b848a3e5be0081a8a732fd4f380e342acd014f"
->>>>>>> b3f3e1cb
         },
         "pipfile-spec": 6,
         "requires": {},
@@ -120,11 +116,11 @@
         },
         "charset-normalizer": {
             "hashes": [
-                "sha256:5d209c0a931f215cee683b6445e2d77677e7e75e159f78def0db09d68fafcaa6",
-                "sha256:5ec46d183433dcbd0ab716f2d7f29d8dee50505b3fdb40c6b985c7c4f5a3591f"
+                "sha256:0c8911edd15d19223366a194a513099a302055a962bca2cec0f54b8b63175d8b",
+                "sha256:f23667ebe1084be45f6ae0538e4a5a865206544097e4e8bbcacf42cd02a348f3"
             ],
             "markers": "python_version >= '3'",
-            "version": "==2.0.6"
+            "version": "==2.0.4"
         },
         "dateparser": {
             "hashes": [
@@ -413,7 +409,7 @@
             "hashes": [
                 "sha256:74d2f24ca68aa299275f3179a9adde05cff959f91497e088487d0b5c85104e9f"
             ],
-            "markers": "sys_platform == 'linux' or sys_platform == 'darwin'",
+            "markers": "sys_platform == 'darwin'",
             "version": "==0.4.21"
         },
         "tornado": {
@@ -626,27 +622,11 @@
         },
         "astroid": {
             "hashes": [
-<<<<<<< HEAD
-                "sha256:dcc06f6165f415220013801642bd6c9808a02967070919c4b746c6864c205471",
-                "sha256:fe81f80c0b35264acb5653302ffbd935d394f1775c5e4487df745bf9c2442708"
-            ],
-            "markers": "python_version ~= '3.6'",
-            "version": "==2.8.0"
-        },
-        "atomicwrites": {
-            "hashes": [
-                "sha256:6d1784dea7c0c8d4a5172b6c620f40b6e4cbfdf96d783691f2e1302a7b88e197",
-                "sha256:ae70396ad1a434f9c7046fd2dd196fc04b12f9e91ffb859164193be8b6168a7a"
-            ],
-            "markers": "sys_platform == 'win32'",
-            "version": "==1.4.0"
-=======
                 "sha256:3b680ce0419b8a771aba6190139a3998d14b413852506d99aff8dc2bf65ee67c",
                 "sha256:dc1e8b28427d6bbef6b8842b18765ab58f558c42bb80540bd7648c98412af25e"
             ],
             "markers": "python_version ~= '3.6'",
             "version": "==2.7.3"
->>>>>>> b3f3e1cb
         },
         "attrs": {
             "hashes": [
@@ -755,19 +735,11 @@
         },
         "charset-normalizer": {
             "hashes": [
-                "sha256:5d209c0a931f215cee683b6445e2d77677e7e75e159f78def0db09d68fafcaa6",
-                "sha256:5ec46d183433dcbd0ab716f2d7f29d8dee50505b3fdb40c6b985c7c4f5a3591f"
+                "sha256:0c8911edd15d19223366a194a513099a302055a962bca2cec0f54b8b63175d8b",
+                "sha256:f23667ebe1084be45f6ae0538e4a5a865206544097e4e8bbcacf42cd02a348f3"
             ],
             "markers": "python_version >= '3'",
-            "version": "==2.0.6"
-        },
-        "colorama": {
-            "hashes": [
-                "sha256:5941b2b48a20143d2267e95b1c2a7603ce057ee39fd88e7329b0c292aa16869b",
-                "sha256:9f47eda37229f68eee03b24b9748937c7dc3868f906e8ba69fbcbdd3bc5dc3e2"
-            ],
-            "markers": "sys_platform == 'win32' and sys_platform == 'win32' and sys_platform == 'win32'",
-            "version": "==0.4.4"
+            "version": "==2.0.4"
         },
         "coverage": {
             "hashes": [
@@ -853,11 +825,11 @@
         },
         "decorator": {
             "hashes": [
-                "sha256:7b12e7c3c6ab203a29e157335e9122cb03de9ab7264b137594103fd4a683b374",
-                "sha256:e59913af105b9860aa2c8d3272d9de5a56a4e608db9a2f167a8480b323d529a7"
+                "sha256:6e5c199c16f7a9f0e3a61a4a54b3d27e7dad0dbdde92b944426cb20914376323",
+                "sha256:72ecfba4320a893c53f9706bebb2d55c270c1e51a28789361aa93e4a21319ed5"
             ],
             "markers": "python_version >= '3.5'",
-            "version": "==5.1.0"
+            "version": "==5.0.9"
         },
         "defusedxml": {
             "hashes": [
@@ -899,19 +871,11 @@
         },
         "identify": {
             "hashes": [
-<<<<<<< HEAD
-                "sha256:528a88021749035d5a39fe2ba67c0642b8341aaf71889da0e1ed669a429b87f0",
-                "sha256:de83a84d774921669774a2000bf87ebba46b4d1c04775f4a5d37deff0cf39f73"
-            ],
-            "markers": "python_full_version >= '3.6.1'",
-            "version": "==2.2.15"
-=======
                 "sha256:113a76a6ba614d2a3dd408b3504446bcfac0370da5995aa6a17fd7c6dffde02d",
                 "sha256:32f465f3c48083f345ad29a9df8419a4ce0674bf4a8c3245191d65c83634bdbf"
             ],
             "markers": "python_full_version >= '3.6.1'",
             "version": "==2.2.14"
->>>>>>> b3f3e1cb
         },
         "idna": {
             "hashes": [
@@ -991,27 +955,19 @@
         },
         "jupyter-client": {
             "hashes": [
-<<<<<<< HEAD
-                "sha256:b07ceecb8f845f908bbd0f78bb17c0abac7b393de9d929bd92190e36c24c201e",
-                "sha256:bb58e3218d74e072673948bd1e2a6bb3b65f32447b3e8c143eeca16b946ee230"
-            ],
-            "markers": "python_full_version >= '3.6.1'",
-            "version": "==7.0.3"
-=======
                 "sha256:0c6cabd07e003a2e9692394bf1ae794188ad17d2e250ed747232d7a473aa772c",
                 "sha256:37a30c13d3655b819add61c830594090af7fca40cd2d74f41cad9e2e12118501"
             ],
             "markers": "python_full_version >= '3.6.1'",
             "version": "==7.0.2"
->>>>>>> b3f3e1cb
         },
         "jupyter-core": {
             "hashes": [
-                "sha256:8dd262ec8afae95bd512518eb003bc546b76adbf34bf99410e9accdf4be9aa3a",
-                "sha256:ef210dcb4fca04de07f2ead4adf408776aca94d17151d6f750ad6ded0b91ea16"
+                "sha256:79025cb3225efcd36847d0840f3fc672c0abd7afd0de83ba8a1d3837619122b4",
+                "sha256:8c6c0cac5c1b563622ad49321d5ec47017bd18b94facb381c6973a0486395f8e"
             ],
             "markers": "python_version >= '3.6'",
-            "version": "==4.8.1"
+            "version": "==4.7.1"
         },
         "jupyter-server": {
             "hashes": [
@@ -1023,19 +979,11 @@
         },
         "jupyterlab": {
             "hashes": [
-<<<<<<< HEAD
-                "sha256:69745b3e1333b98054fe247efdc7fff16a15334b8a96a8070dffd350b9733017",
-                "sha256:d16d244b09ff6c101672637101313263bfd76d4c057bfe79a401fea54e1be0e9"
-            ],
-            "index": "pypi",
-            "version": "==3.1.12"
-=======
                 "sha256:1c561f1487666e659bf391d2b0d744e53a89567ed314c450bc986127de562254",
                 "sha256:8442b87f5715a7110b5afefe2e00effa6d6bb09818c81ca3501ba573bffa4b8d"
             ],
             "index": "pypi",
             "version": "==3.1.10"
->>>>>>> b3f3e1cb
         },
         "jupyterlab-pygments": {
             "hashes": [
@@ -1164,11 +1112,11 @@
         },
         "nbclassic": {
             "hashes": [
-                "sha256:57936a39410a18261442ca3b298421f859c9012272b87bf55e17b5507f052f4d",
-                "sha256:863462bf6a6e0e5e502dcc479ce2ea1edf60437c969f1850d0c0823dba0c39b7"
+                "sha256:a7437c90a0bffcce172a4540cc53e140ea5987280c87c31a0cfa6e5d315eb907",
+                "sha256:f920f8d09849bea7950e1017ff3bd101763a8d68f565a51ce053572e65aa7947"
             ],
             "markers": "python_version >= '3.6'",
-            "version": "==0.3.2"
+            "version": "==0.3.1"
         },
         "nbclient": {
             "hashes": [
@@ -1211,11 +1159,11 @@
         },
         "notebook": {
             "hashes": [
-                "sha256:26b0095c568e307a310fd78818ad8ebade4f00462dada4c0e34cbad632b9085d",
-                "sha256:33488bdcc5cbef23c3cfa12cd51b0b5459a211945b5053d17405980611818149"
+                "sha256:b50eafa8208d5db966efd1caa4076b4dfc51815e02a805b32ecd717e9e6cc071",
+                "sha256:e6b6dfed36b00cf950f63c0d42e947c101d4258aec21624de62b9e0c11ed5c0d"
             ],
             "markers": "python_version >= '3.6'",
-            "version": "==6.4.4"
+            "version": "==6.4.3"
         },
         "packaging": {
             "hashes": [
@@ -1227,11 +1175,9 @@
         },
         "pandocfilters": {
             "hashes": [
-                "sha256:0b679503337d233b4339a817bfc8c50064e2eff681314376a47cb582305a7a38",
-                "sha256:33aae3f25fd1a026079f5d27bdd52496f0e0803b3469282162bafdcbdf6ef14f"
-            ],
-            "markers": "python_version >= '2.7' and python_version not in '3.0, 3.1, 3.2, 3.3'",
-            "version": "==1.5.0"
+                "sha256:bc63fbb50534b4b1f8ebe1860889289e8af94a23bff7445259592df25a3906eb"
+            ],
+            "version": "==1.4.3"
         },
         "parso": {
             "hashes": [
@@ -1241,6 +1187,14 @@
             "markers": "python_version >= '3.6'",
             "version": "==0.8.2"
         },
+        "pexpect": {
+            "hashes": [
+                "sha256:0b48a55dcb3c05f3329815901ea4fc1537514d6ba867a152b581d69ae3710937",
+                "sha256:fc65a43959d153d0114afe13997d439c22823a27cefceb5ff35c2178c6784c0c"
+            ],
+            "markers": "sys_platform != 'win32'",
+            "version": "==4.8.0"
+        },
         "pickleshare": {
             "hashes": [
                 "sha256:87683d47965c1da65cdacaf31c8441d12b8044cdec9aca500cd78fc2c683afca",
@@ -1266,19 +1220,11 @@
         },
         "pre-commit": {
             "hashes": [
-<<<<<<< HEAD
-                "sha256:3c25add78dbdfb6a28a651780d5c311ac40dd17f160eb3954a0c59da40a505a7",
-                "sha256:a4ed01000afcb484d9eb8d504272e642c4c4099bbad3a6b27e519bd6a3e928a6"
-            ],
-            "index": "pypi",
-            "version": "==2.15.0"
-=======
                 "sha256:7977a3103927932d4823178cbe4719ab55bb336f42a9f3bb2776cff99007a117",
                 "sha256:a22d12a02da4d8df314187dfe7a61bda6291d57992060522feed30c8cd658b68"
             ],
             "index": "pypi",
             "version": "==2.14.1"
->>>>>>> b3f3e1cb
         },
         "prometheus-client": {
             "hashes": [
@@ -1292,8 +1238,6 @@
             "hashes": [
                 "sha256:6076e46efae19b1e0ca1ec003ed37a933dc94b4d20f486235d436e64771dcd5c",
                 "sha256:eb71d5a6b72ce6db177af4a7d4d7085b99756bf656d98ffcc4fecd36850eea6c"
-<<<<<<< HEAD
-=======
             ],
             "markers": "python_full_version >= '3.6.2'",
             "version": "==3.0.20"
@@ -1302,10 +1246,9 @@
             "hashes": [
                 "sha256:4b41f3967fce3af57cc7e94b888626c18bf37a083e3651ca8feeb66d492fef35",
                 "sha256:5c5d0a3b48ceee0b48485e0c26037c0acd7d29765ca3fbb5cb3831d347423220"
->>>>>>> b3f3e1cb
-            ],
-            "markers": "python_full_version >= '3.6.2'",
-            "version": "==3.0.20"
+            ],
+            "markers": "os_name != 'nt'",
+            "version": "==0.7.0"
         },
         "py": {
             "hashes": [
@@ -1349,19 +1292,11 @@
         },
         "pylint": {
             "hashes": [
-<<<<<<< HEAD
-                "sha256:0f358e221c45cbd4dad2a1e4b883e75d28acdcccd29d40c76eb72b307269b126",
-                "sha256:2c9843fff1a88ca0ad98a256806c82c5a8f86086e7ccbdb93297d86c3f90c436"
-            ],
-            "index": "pypi",
-            "version": "==2.11.1"
-=======
                 "sha256:6758cce3ddbab60c52b57dcc07f0c5d779e5daf0cf50f6faacbef1d3ea62d2a1",
                 "sha256:e178e96b6ba171f8ef51fbce9ca30931e6acbea4a155074d80cc081596c9e852"
             ],
             "index": "pypi",
             "version": "==2.10.2"
->>>>>>> b3f3e1cb
         },
         "pyparsing": {
             "hashes": [
@@ -1437,33 +1372,6 @@
             ],
             "index": "pypi",
             "version": "==2021.1"
-        },
-        "pywin32": {
-            "hashes": [
-                "sha256:595d397df65f1b2e0beaca63a883ae6d8b6df1cdea85c16ae85f6d2e648133fe",
-                "sha256:87604a4087434cd814ad8973bd47d6524bd1fa9e971ce428e76b62a5e0860fdf",
-                "sha256:88981dd3cfb07432625b180f49bf4e179fb8cbb5704cd512e38dd63636af7a17",
-                "sha256:8c9d33968aa7fcddf44e47750e18f3d034c3e443a707688a008a2e52bbef7e96",
-                "sha256:93367c96e3a76dfe5003d8291ae16454ca7d84bb24d721e0b74a07610b7be4a7",
-                "sha256:9635df6998a70282bd36e7ac2a5cef9ead1627b0a63b17c731312c7a0daebb72",
-                "sha256:98f62a3f60aa64894a290fb7494bfa0bfa0a199e9e052e1ac293b2ad3cd2818b",
-                "sha256:c866f04a182a8cb9b7855de065113bbd2e40524f570db73ef1ee99ff0a5cc2f0",
-                "sha256:dafa18e95bf2a92f298fe9c582b0e205aca45c55f989937c52c454ce65b93c78",
-                "sha256:fb3b4933e0382ba49305cc6cd3fb18525df7fd96aa434de19ce0878133bf8e4a"
-            ],
-            "markers": "sys_platform == 'win32' and platform_python_implementation != 'PyPy'",
-            "version": "==301"
-        },
-        "pywinpty": {
-            "hashes": [
-                "sha256:5d25b30a2f87105778bc2f57cb1271f58aaa25568921ef042faf001b3b0a7307",
-                "sha256:ad60a336d92ac38e2159320db6d5999c4c2726a141c3ed3f9694021feb6a234e",
-                "sha256:c5c3550100689632f6663f39865ef8716835dab1838a9eb9b472644af92673f8",
-                "sha256:cc700c9d5a9fcebf677ac93a4943ca9a24db6e2f11a5f0e7e8e226184c5036f7",
-                "sha256:fb975976ad92be44801de95fdf2b0366747767cb0528478553aff85dd63ebb09"
-            ],
-            "markers": "os_name == 'nt'",
-            "version": "==1.1.4"
         },
         "pyyaml": {
             "hashes": [
@@ -1502,46 +1410,46 @@
         },
         "pyzmq": {
             "hashes": [
-                "sha256:0ca6cd58f62a2751728016d40082008d3b3412a7f28ddfb4a2f0d3c130f69e74",
-                "sha256:1621e7a2af72cced1f6ec8ca8ca91d0f76ac236ab2e8828ac8fe909512d566cb",
-                "sha256:18cd854b423fce44951c3a4d3e686bac8f1243d954f579e120a1714096637cc0",
-                "sha256:2841997a0d85b998cbafecb4183caf51fd19c4357075dfd33eb7efea57e4c149",
-                "sha256:2b97502c16a5ec611cd52410bdfaab264997c627a46b0f98d3f666227fd1ea2d",
-                "sha256:3a4c9886d61d386b2b493377d980f502186cd71d501fffdba52bd2a0880cef4f",
-                "sha256:3c1895c95be92600233e476fe283f042e71cf8f0b938aabf21b7aafa62a8dac9",
-                "sha256:42abddebe2c6a35180ca549fadc7228d23c1e1f76167c5ebc8a936b5804ea2df",
-                "sha256:480b9931bfb08bf8b094edd4836271d4d6b44150da051547d8c7113bf947a8b0",
-                "sha256:67db33bea0a29d03e6eeec55a8190e033318cee3cbc732ba8fd939617cbf762d",
-                "sha256:6b217b8f9dfb6628f74b94bdaf9f7408708cb02167d644edca33f38746ca12dd",
-                "sha256:7661fc1d5cb73481cf710a1418a4e1e301ed7d5d924f91c67ba84b2a1b89defd",
-                "sha256:76c532fd68b93998aab92356be280deec5de8f8fe59cd28763d2cc8a58747b7f",
-                "sha256:79244b9e97948eaf38695f4b8e6fc63b14b78cc37f403c6642ba555517ac1268",
-                "sha256:7c58f598d9fcc52772b89a92d72bf8829c12d09746a6d2c724c5b30076c1f11d",
-                "sha256:7dc09198e4073e6015d9a8ea093fc348d4e59de49382476940c3dd9ae156fba8",
-                "sha256:80e043a89c6cadefd3a0712f8a1322038e819ebe9dbac7eca3bce1721bcb63bf",
-                "sha256:851977788b9caa8ed011f5f643d3ee8653af02c5fc723fa350db5125abf2be7b",
-                "sha256:8eddc033e716f8c91c6a2112f0a8ebc5e00532b4a6ae1eb0ccc48e027f9c671c",
-                "sha256:954e73c9cd4d6ae319f1c936ad159072b6d356a92dcbbabfd6e6204b9a79d356",
-                "sha256:ab888624ed68930442a3f3b0b921ad7439c51ba122dbc8c386e6487a658e4a4e",
-                "sha256:acebba1a23fb9d72b42471c3771b6f2f18dcd46df77482612054bd45c07dfa36",
-                "sha256:b4ebed0977f92320f6686c96e9e8dd29eed199eb8d066936bac991afc37cbb70",
-                "sha256:be4e0f229cf3a71f9ecd633566bd6f80d9fa6afaaff5489492be63fe459ef98c",
-                "sha256:c0f84360dcca3481e8674393bdf931f9f10470988f87311b19d23cda869bb6b7",
-                "sha256:c1e41b32d6f7f9c26bc731a8b529ff592f31fc8b6ef2be9fa74abd05c8a342d7",
-                "sha256:cf98fd7a6c8aaa08dbc699ffae33fd71175696d78028281bc7b832b26f00ca57",
-                "sha256:d072f7dfbdb184f0786d63bda26e8a0882041b1e393fbe98940395f7fab4c5e2",
-                "sha256:d3dcb5548ead4f1123851a5ced467791f6986d68c656bc63bfff1bf9e36671e2",
-                "sha256:d6157793719de168b199194f6b6173f0ccd3bf3499e6870fac17086072e39115",
-                "sha256:d728b08448e5ac3e4d886b165385a262883c34b84a7fe1166277fe675e1c197a",
-                "sha256:de8df0684398bd74ad160afdc2a118ca28384ac6f5e234eb0508858d8d2d9364",
-                "sha256:e6a02cf7271ee94674a44f4e62aa061d2d049001c844657740e156596298b70b",
-                "sha256:ea12133df25e3a6918718fbb9a510c6ee5d3fdd5a346320421aac3882f4feeea",
-                "sha256:f43b4a2e6218371dd4f41e547bd919ceeb6ebf4abf31a7a0669cd11cd91ea973",
-                "sha256:f762442bab706fd874064ca218b33a1d8e40d4938e96c24dafd9b12e28017f45",
-                "sha256:f89468059ebc519a7acde1ee50b779019535db8dcf9b8c162ef669257fef7a93"
+                "sha256:021e22a8c58ab294bd4b96448a2ca4e716e1d76600192ff84c33d71edb1fbd37",
+                "sha256:0471d634c7fe48ff7d3849798da6c16afc71676dd890b5ae08eb1efe735c6fec",
+                "sha256:0d17bac19e934e9f547a8811b7c2a32651a7840f38086b924e2e3dcb2fae5c3a",
+                "sha256:200ac096cee5499964c90687306a7244b79ef891f773ed4cf15019fd1f3df330",
+                "sha256:240b83b3a8175b2f616f80092cbb019fcd5c18598f78ffc6aa0ae9034b300f14",
+                "sha256:246f27b88722cfa729bb04881e94484e40b085720d728c1b05133b3f331b0b7b",
+                "sha256:2534a036b777f957bd6b89b55fb2136775ca2659fb0f1c85036ba78d17d86fd5",
+                "sha256:262f470e7acde18b7217aac78d19d2e29ced91a5afbeb7d98521ebf26461aa7e",
+                "sha256:2dd3896b3c952cf6c8013deda53c1df16bf962f355b5503d23521e0f6403ae3d",
+                "sha256:31c5dfb6df5148789835128768c01bf6402eb753d06f524f12f6786caf96fb44",
+                "sha256:4842a8263cbaba6fce401bbe4e2b125321c401a01714e42624dabc554bfc2629",
+                "sha256:50d007d5702171bc810c1e74498fa2c7bc5b50f9750697f7fd2a3e71a25aad91",
+                "sha256:5933d1f4087de6e52906f72d92e1e4dcc630d371860b92c55d7f7a4b815a664c",
+                "sha256:620b0abb813958cb3ecb5144c177e26cde92fee6f43c4b9de6b329515532bf27",
+                "sha256:631f932fb1fa4b76f31adf976f8056519bc6208a3c24c184581c3dd5be15066e",
+                "sha256:66375a6094af72a6098ed4403b15b4db6bf00013c6febc1baa832e7abda827f4",
+                "sha256:6a5b4566f66d953601d0d47d4071897f550a265bafd52ebcad5ac7aad3838cbb",
+                "sha256:6d18c76676771fd891ca8e0e68da0bbfb88e30129835c0ade748016adb3b6242",
+                "sha256:6e9c030222893afa86881d7485d3e841969760a16004bd23e9a83cca28b42778",
+                "sha256:89200ab6ef9081c72a04ed84c52a50b60dcb0655375aeedb40689bc7c934715e",
+                "sha256:93705cb90baa9d6f75e8448861a1efd3329006f79095ab18846bd1eaa342f7c3",
+                "sha256:a649065413ba4eab92a783a7caa4de8ce14cf46ba8a2a09951426143f1298adb",
+                "sha256:ac4497e4b7d134ee53ce5532d9cc3b640d6e71806a55062984e0c99a2f88f465",
+                "sha256:b2c16d20bd0aef8e57bc9505fdd80ea0d6008020c3740accd96acf1b3d1b5347",
+                "sha256:b3f57bee62e36be5c97712de32237c5589caee0d1154c2ad01a888accfae20bc",
+                "sha256:b4428302c389fffc0c9c07a78cad5376636b9d096f332acfe66b321ae9ff2c63",
+                "sha256:b4a51c7d906dc263a0cc5590761e53e0a68f2c2fefe549cbef21c9ee5d2d98a4",
+                "sha256:b921758f8b5098faa85f341bbdd5e36d5339de5e9032ca2b07d8c8e7bec5069b",
+                "sha256:c1b6619ceb33a8907f1cb82ff8afc8a133e7a5f16df29528e919734718600426",
+                "sha256:c9cb0bd3a3cb7ccad3caa1d7b0d18ba71ed3a4a3610028e506a4084371d4d223",
+                "sha256:d60a407663b7c2af781ab7f49d94a3d379dd148bb69ea8d9dd5bc69adf18097c",
+                "sha256:da7f7f3bb08bcf59a6b60b4e53dd8f08bb00c9e61045319d825a906dbb3c8fb7",
+                "sha256:e66025b64c4724ba683d6d4a4e5ee23de12fe9ae683908f0c7f0f91b4a2fd94e",
+                "sha256:ed67df4eaa99a20d162d76655bda23160abdf8abf82a17f41dfd3962e608dbcc",
+                "sha256:f520e9fee5d7a2e09b051d924f85b977c6b4e224e56c0551c3c241bbeeb0ad8d",
+                "sha256:f5c84c5de9a773bbf8b22c51e28380999ea72e5e85b4db8edf5e69a7a0d4d9f9",
+                "sha256:ff345d48940c834168f81fa1d4724675099f148f1ab6369748c4d712ed71bf7c"
             ],
             "markers": "python_version >= '3.6'",
-            "version": "==22.3.0"
+            "version": "==22.2.1"
         },
         "requests": {
             "hashes": [
@@ -1659,18 +1567,6 @@
             ],
             "markers": "python_version >= '3.7'",
             "version": "==5.1.0"
-<<<<<<< HEAD
-        },
-        "typing-extensions": {
-            "hashes": [
-                "sha256:0ac0f89795dd19de6b97debb0c6af1c70987fd80a2d62d1958f7e56fcc31b497",
-                "sha256:50b6f157849174217d0656f99dc82fe932884fb250826c18350e159ec6cdf342",
-                "sha256:779383f6086d90c99ae41cf0ff39aac8a7937a9283ce0a414e5dd782f4c94a84"
-            ],
-            "index": "pypi",
-            "version": "==3.10.0.0"
-=======
->>>>>>> b3f3e1cb
         },
         "urllib3": {
             "hashes": [
@@ -1682,11 +1578,11 @@
         },
         "virtualenv": {
             "hashes": [
-                "sha256:4da4ac43888e97de9cf4fdd870f48ed864bbfd133d2c46cbdec941fed4a25aef",
-                "sha256:a4b987ec31c3c9996cf1bc865332f967fe4a0512c41b39652d6224f696e69da5"
+                "sha256:9ef4e8ee4710826e98ff3075c9a4739e2cb1040de6a2a8d35db0055840dc96a0",
+                "sha256:e4670891b3a03eb071748c569a87cceaefbf643c5bac46d996c5a45c34aa0f06"
             ],
             "markers": "python_version >= '2.7' and python_version not in '3.0, 3.1, 3.2, 3.3, 3.4'",
-            "version": "==20.8.0"
+            "version": "==20.7.2"
         },
         "wcwidth": {
             "hashes": [
